import asyncio
import httpx
from openai import (
    AsyncOpenAI,
    DefaultAsyncHttpxClient,
)
import numpy as np
import os
from transformers import PreTrainedTokenizerBase
from typing import cast
import wandb
from wandb.sdk.wandb_run import Run
from typing import TYPE_CHECKING

if TYPE_CHECKING:
    from transformers import PreTrainedTokenizerBase

from ..api import API
from ..model import Model
from ..model_service import ModelService, StartOpenaiServer
from ..types import BaseModel, Message, Trajectory, TuneConfig, Verbosity
from ..utils import format_message
from .pack import (
    packed_tensors_from_tokenized_results,
    packed_tensors_to_dir,
    PackedTensors,
    plot_packed_tensors,
)
from .tokenization import tokenize_trajectory_groups
from .checkpoints import (
    clear_iteration_dirs,
    get_iteration,
)
from .vllm import max_concurrent_tokens


class UnslothAPI(API):

    def __init__(
        self,
        *,
        in_process: bool = False,
        path: str = "./.art",
        wandb_entity: str | None = None,
        wandb_project: str | None = None,
    ) -> None:
        """
        Initializes a local, directory-based API interface at the given path.

        Note:
            The local API uses Weights & Biases for training monitoring.
            If you don't have a W&B account, you can create one at https://wandb.ai.

        Args:
            in_process: Whether to run the Unsloth service in-process.
            path: The path to the local directory. Defaults to "./.art".
            wandb_entity: The preferred Weights & Biases entity.
            wandb_project: The preferred Weights & Biases project.
        """
        self._in_process = in_process
        self._path = path
        os.makedirs(self._path, exist_ok=True)
        self._wandb_entity = wandb_entity
        self._wandb_project = wandb_project

        # Other initialization
        self._services: dict[str, ModelService] = {}
        self._tokenizers: dict[str, "PreTrainedTokenizerBase"] = {}
        self._wandb_runs: dict[str, Run] = {}

    async def get_or_create_model(self, name: str, base_model: BaseModel) -> Model:
        """
        Retrieves an existing model or creates a new one.

        Args:
            name: The model's name.
            base_model: The model's base model.
            tool_use: Whether to enable tool use.

        Returns:
            Model: A model instance.
        """
        os.makedirs(self._get_output_dir(name), exist_ok=True)
        return Model(api=self, name=name, base_model=base_model)

    async def _get_service(self, model: Model) -> ModelService:
        if model.name not in self._services:
            self._services[model.name] = ModelService(
                host="localhost",
                port=8089 + len(self._services),
                model_name=model.name,
                base_model=model.base_model,
                output_dir=self._get_output_dir(model.name),
            )
            if not self._in_process:
                await self._services[model.name].serve()
        return self._services[model.name]

    def _get_packed_tensors(
        self,
        model: Model,
        trajectory_groups: list[list[Trajectory | BaseException]],
        sequence_length: int,
        verbosity: Verbosity,
        plot_tensors: bool,
    ) -> PackedTensors | None:
        from transformers import AutoTokenizer

        if not model.base_model in self._tokenizers:
            self._tokenizers[model.base_model] = AutoTokenizer.from_pretrained(
                model.base_model
            )
        tokenizer = self._tokenizers[model.base_model]
        tokenized_results = list(
            tokenize_trajectory_groups(
                tokenizer,
                [
                    [t for t in g if isinstance(t, Trajectory)]
                    for g in trajectory_groups
                ],
            )
        )
        packed_tensors = packed_tensors_from_tokenized_results(
            tokenized_results,
            sequence_length,
            pad_token_id=tokenizer.eos_token_id,  # type: ignore
            verbosity=verbosity,
        )
        # If all logprobs are NaN then there is no suitable data for tuning
        if np.isnan(packed_tensors["logprobs"]).all():
            if verbosity > 0:
                print("All log probabilities are NaN.")
            return None
        if plot_tensors:
            plot_packed_tensors(packed_tensors)
        elif verbosity > 0:
            print(
                f"Prepared tuning data with {packed_tensors['tokens'].shape[0]} sequences of length {packed_tensors['tokens'].shape[1]}"
            )
        return packed_tensors

    def _get_output_dir(self, model_name: str) -> str:
        return f"{self._path}/models/{model_name}"

    async def _get_iteration(self, model: Model) -> int:
        return self.__get_iteration(model)

    def __get_iteration(self, model: Model) -> int:
        return get_iteration(self._get_output_dir(model.name))

    async def _clear_iterations(
        self,
        model: Model,
        benchmark: str,
        benchmark_smoothing: float = 1.0,
        verbosity: Verbosity = 1,
    ) -> None:
        run = self._get_wandb_run(model)
        output_dir = self._get_output_dir(model.name)
        # Keep the latest iteration
        iterations_to_keep = [get_iteration(output_dir)]
        try:
            history_df = (
                wandb.Api()
                .run(f"{run.entity}/{run.project}/{run.id}")
                .history()
                .dropna(subset=[benchmark])
                .groupby("iteration")
                .mean()
                .sort_index()
            )
            # Keep the best iteration so far, potentially smoothing to account for variance
            best_iteration = (
                history_df[benchmark].ewm(alpha=benchmark_smoothing).mean().idxmax()
            )
            iterations_to_keep.append(best_iteration)
        except KeyError:
            if verbosity > 1:
                print(f'No "{benchmark}" metric found in history')
        clear_iteration_dirs(output_dir, iterations_to_keep)

    async def _get_openai_client(
        self,
        model: Model,
        estimated_completion_tokens: int,
        tool_use: bool,
        verbosity: Verbosity,
    ) -> tuple[AsyncOpenAI, asyncio.Semaphore]:
        service = await self._get_service(model)
        await service.start_openai_server(StartOpenaiServer(tool_use=tool_use))
        return (
            AsyncOpenAI(
                base_url=f"http://localhost:{service.port - 89}/v1",
                api_key="default",
                http_client=DefaultAsyncHttpxClient(
                    timeout=httpx.Timeout(timeout=1200, connect=5.0),
                    limits=httpx.Limits(
<<<<<<< HEAD
                        max_connections=16384, max_keepalive_connections=16384
=======
                        max_connections=100_000, max_keepalive_connections=100_000
>>>>>>> 9322d71e
                    ),
                ),
            ),
            asyncio.Semaphore(
                int(
                    max_concurrent_tokens(
                        "./logs/vllm.log"
                        if self._in_process
                        else f"{self._get_output_dir(model.name)}/logs/vllm.log"
                    )
                    / estimated_completion_tokens
                )
            ),
        )

    async def _close_openai_client(self, client: AsyncOpenAI) -> None:
        await client.close()

    async def _log(
        self,
        model: Model,
        trajectory_groups: list[list[Trajectory | BaseException]],
        name: str = "val",
    ) -> None:
        # Save logs for each trajectory
        for i, group in enumerate(trajectory_groups):
            for j, trajectory in enumerate(group):
                if isinstance(trajectory, BaseException):
                    continue
                directory = f"{self._get_output_dir(model.name)}/trajectories/{name}/{self.__get_iteration(model):04d}"
                os.makedirs(directory, exist_ok=True)
                i_digits = len(str(len(trajectory_groups) - 1))
                j_digits = len(str(len(group) - 1))
                with open(
                    f"{directory}/{i:0{i_digits}d}-{j:0{j_digits}d}.log", "w"
                ) as f:
                    f.write(self._trajectory_log(trajectory))

        # Collect all metrics (including reward) across all trajectories
        all_metrics: dict[str, list[float]] = {"reward": [], "exception_rate": []}

        for group in trajectory_groups:
            for trajectory in group:
                if isinstance(trajectory, BaseException):
                    all_metrics["exception_rate"].append(1)
                    continue
                else:
                    all_metrics["exception_rate"].append(0)
                # Add reward metric
                all_metrics["reward"].append(trajectory.reward)

                # Collect other custom metrics
                for metric, value in trajectory.metrics.items():
                    if metric not in all_metrics:
                        all_metrics[metric] = []
                    all_metrics[metric].append(value)

        # Calculate averages for all metrics
        averages = {}
        for metric, values in all_metrics.items():
            if len(values) > 0:
                averages[metric] = sum(values) / len(values)

        self._log_wandb_data(model, averages, name)

    def _trajectory_log(self, trajectory: Trajectory) -> str:
        """Format a trajectory into a readable log string."""
        header = f"reward: {trajectory.reward} {' '.join(f'{k}: {v}' for k, v in trajectory.metrics.items())}\n\n"
        formatted_messages = []
        for message_or_choice in trajectory.messages_and_choices:
            if isinstance(message_or_choice, dict):
                message = message_or_choice
            else:
                message = cast(Message, message_or_choice.message.model_dump())
            formatted_messages.append(format_message(message))
        return header + "\n".join(formatted_messages)

    async def _tune_model(
        self,
        model: Model,
        trajectory_groups: list[list[Trajectory | BaseException]],
        config: TuneConfig,
    ) -> None:
        service = await self._get_service(model)
        await self._log(model, trajectory_groups, "train")
        packed_tensors = self._get_packed_tensors(
            model,
            trajectory_groups,
            config.sequence_length,
            config.verbosity,
            config.plot_tensors,
        )
        if packed_tensors is None:
            if config.verbosity > 0:
                print("Skipping tuning as there is no suitable data.")
            return
        disk_packed_tensors = packed_tensors_to_dir(
            packed_tensors, f"{self._get_output_dir(model.name)}/tensors"
        )
        await service.tune(disk_packed_tensors, config)

    def _log_wandb_data(
        self,
        model: Model,
        data: dict[str, float],
        namespace: str,
        iteration_offset: int = 0,
    ) -> None:
        # Add namespacing if needed
        data = (
            {f"{namespace}/{metric}": value for metric, value in data.items()}
            if namespace
            else data
        )

        # Log the data
        self._get_wandb_run(model).log(
            {
                "iteration": self.__get_iteration(model) + iteration_offset,
                **data,
            }
        )

    def _get_wandb_run(self, model: Model) -> Run:
        if model.name not in self._wandb_runs:
            run = wandb.init(
                entity=self._wandb_entity,
                project=self._wandb_project,
                name=model.name,
                id=model.name,
                resume="allow",
            )
            self._wandb_runs[model.name] = run
        return self._wandb_runs[model.name]<|MERGE_RESOLUTION|>--- conflicted
+++ resolved
@@ -195,11 +195,7 @@
                 http_client=DefaultAsyncHttpxClient(
                     timeout=httpx.Timeout(timeout=1200, connect=5.0),
                     limits=httpx.Limits(
-<<<<<<< HEAD
-                        max_connections=16384, max_keepalive_connections=16384
-=======
                         max_connections=100_000, max_keepalive_connections=100_000
->>>>>>> 9322d71e
                     ),
                 ),
             ),
