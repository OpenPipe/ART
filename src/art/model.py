--- conflicted
+++ resolved
@@ -1,12 +1,8 @@
 import httpx
 from openai import AsyncOpenAI, DefaultAsyncHttpxClient
 from pydantic import BaseModel
-<<<<<<< HEAD
-from typing import cast, Generic, Iterable, Optional, overload, TypeVar, TYPE_CHECKING
-=======
-from typing import cast, Generic, Iterable, Optional, overload, TypeVar
+from typing import TYPE_CHECKING, cast, Generic, Iterable, Optional, overload, TypeVar
 from typing_extensions import Never
->>>>>>> 1d5615da
 
 from . import dev
 from .openai import patch_openai
