--- conflicted
+++ resolved
@@ -68,8 +68,6 @@
     _s3_prefix: str | None = None
     _openai_client: AsyncOpenAI | None = None
 
-    _openai_client: AsyncOpenAI | None = None
-
     def api(self) -> "API":
         if self._api is None:
             raise ValueError(
@@ -91,33 +89,6 @@
 
     def openai_client(
         self,
-<<<<<<< HEAD
-        force_recreate: bool = False,
-    ) -> AsyncOpenAI:
-        if isinstance(self, TrainableModel) and (
-            self.base_url is None or self.api_key is None
-        ):
-            raise ValueError(
-                "OpenAI client not yet available. You must call `model.register()` first."
-            )
-
-        if self._openai_client is None or force_recreate:
-            openai_client = AsyncOpenAI(
-                base_url=self.base_url,
-                api_key=self.api_key,
-                http_client=DefaultAsyncHttpxClient(
-                    timeout=httpx.Timeout(timeout=1200, connect=5.0),
-                    limits=httpx.Limits(
-                        max_connections=100_000, max_keepalive_connections=100_000
-                    ),
-                ),
-            )
-            patch_openai(openai_client)
-            self._openai_client = openai_client
-
-        return self._openai_client
-
-=======
     ) -> AsyncOpenAI:
         if self._openai_client is not None:
             return self._openai_client
@@ -158,7 +129,6 @@
         """
         return self.inference_model_name or self.name
 
->>>>>>> 73c2cf17
     async def log(
         self,
         trajectories: Iterable[Trajectory] | Iterable[TrajectoryGroup],
@@ -207,15 +177,12 @@
             self, _openai_client_config
         )
 
-<<<<<<< HEAD
-=======
         # Populate the new top-level inference fields so that the rest of the
         # code (and any user code) can create an OpenAI client immediately.
         self.inference_base_url = base_url
         self.inference_api_key = api_key
         self.inference_model_name = self.name
 
->>>>>>> 73c2cf17
     async def get_step(self) -> int:
         """
         Get the model's current training step.
