from openai import AsyncOpenAI
from typing import cast, Iterable, TYPE_CHECKING, Optional

from . import dev
from .api import API
from .openai import patch_openai
from .trajectories import Trajectory, TrajectoryGroup
from .types import TrainConfig
from pydantic import BaseModel
from openai import (
    AsyncOpenAI,
    DefaultAsyncHttpxClient,
)
import httpx

if TYPE_CHECKING:
    from .api import API


class Model(BaseModel):
    name: str
    project: str

    config: BaseModel | None = None

    # These are generally only used on trainable models, but are included on the
    # base because they're sometimes useful for prompted models that you'd like
    # to call via an OpenAI-compatible API as well.
    base_url: str | None = None
    api_key: str | None = None

    trainable: bool = False
<<<<<<< HEAD
    _api: Optional["API"] = None
=======
    _api: Optional["LocalAPI"] = None
    _s3_bucket: str | None = None
    _s3_prefix: str | None = None
>>>>>>> ad69b2e5

    def api(self) -> "API":
        if self._api is None:
            raise ValueError(
                "Model is not registered with the API. You must call `model.register()` first."
            )
        return self._api

    async def register(self, api: "API") -> None:
        if self.config is not None:
            try:
                self.config.model_dump_json()
            except Exception as e:
                raise ValueError(
                    "The model config cannot be serialized to JSON. Please ensure that all fields are JSON serializable and try again."
                ) from e

        self._api = api
        await self._api.register(self)

    async def log(
        self,
        trajectories: Iterable[Trajectory] | Iterable[TrajectoryGroup],
        split: str = "val",
    ) -> None:
        """
        Log the model's performance for an evaluation batch of trajectories or trajectory groups.

        Args:
            trajectories: A batch of trajectories or trajectory groups.
            split: The evaluation's split. Defaults to "val".
        """
        if any(isinstance(t, Trajectory) for t in trajectories):
            trajectory_groups = [
                TrajectoryGroup(cast(Iterable[Trajectory], trajectories))
            ]
        else:
            trajectory_groups = cast(list[TrajectoryGroup], list(trajectories))
        await self.api()._log(
            self,
            trajectory_groups,
            split,
        )


class TrainableModel(Model):
    base_model: str
    trainable: bool = True

    # The fields within `_internal_config` are unstable and subject to change.
    # Use at your own risk.
    _internal_config: dev.InternalModelConfig | None = None

    async def register(
        self,
        api: "API",
        _openai_client_config: dev.OpenAIServerConfig | None = None,
    ) -> None:
        await super().register(api)
        base_url, api_key = await api._prepare_backend_for_training(
            self, _openai_client_config
        )
        self.base_url = base_url
        self.api_key = api_key

    def openai_client(
        self,
    ) -> AsyncOpenAI:
        if self.base_url is None or self.api_key is None:
            raise ValueError(
                "OpenAI client not yet available. You must call `model.register()` first."
            )
        openai_client = AsyncOpenAI(
            base_url=self.base_url,
            api_key=self.api_key,
            http_client=DefaultAsyncHttpxClient(
                timeout=httpx.Timeout(timeout=1200, connect=5.0),
                limits=httpx.Limits(
                    max_connections=100_000, max_keepalive_connections=100_000
                ),
            ),
        )
        patch_openai(openai_client)
        return openai_client

    async def get_step(self) -> int:
        """
        Get the model's current training step.
        """
        return await self.api()._get_step(self)

    async def delete_checkpoints(
        self, best_checkpoint_metric: str = "val/reward"
    ) -> None:
        """
        Delete all but the latest and best checkpoints.

        Args:
            best_checkpoint_metric: The metric to use to determine the best checkpoint.
                Defaults to "val/reward".
        """
        await self.api()._delete_checkpoints(
            self, best_checkpoint_metric, benchmark_smoothing=1.0
        )

    async def train(
        self,
        trajectory_groups: Iterable[TrajectoryGroup],
        config: TrainConfig = TrainConfig(),
        _config: dev.TrainConfig | None = None,
    ) -> None:
        """
        Reinforce fine-tune the model with a batch of trajectory groups.

        Args:
            trajectory_groups: A batch of trajectory groups.
            config: Fine-tuning specific configuration
            _config: Additional configuration that is subject to change and
                not yet part of the public API. Use at your own risk.
        """
        async for _ in self.api()._train_model(
            self, list(trajectory_groups), config, _config or {}
        ):
            pass<|MERGE_RESOLUTION|>--- conflicted
+++ resolved
@@ -30,13 +30,9 @@
     api_key: str | None = None
 
     trainable: bool = False
-<<<<<<< HEAD
     _api: Optional["API"] = None
-=======
-    _api: Optional["LocalAPI"] = None
     _s3_bucket: str | None = None
     _s3_prefix: str | None = None
->>>>>>> ad69b2e5
 
     def api(self) -> "API":
         if self._api is None:
