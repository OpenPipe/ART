from openai import AsyncOpenAI
from typing import cast, Iterable, TYPE_CHECKING, Optional

from . import dev
from .api import API
from .openai import patch_openai
from .trajectories import Trajectory, TrajectoryGroup
from .types import TrainConfig
from pydantic import BaseModel
from openai import (
    AsyncOpenAI,
    DefaultAsyncHttpxClient,
)
import httpx

if TYPE_CHECKING:
    from .api import API


class Model(BaseModel):
    """
    A model is an object that can be passed to your `rollout` function, and used
    to log completions. Additionally, a `TrainableModel`, which is a subclass of
    `Model`, can be used to train a model.

    The `Model` abstraction is useful for comparing prompted model performance
    to the performance of your trained models.

    You can instantiate a prompted model like so:

    ```python model = art.Model(
        name="gpt-4.1", project="my-project",
        inference_api_key=os.getenv("OPENAI_API_KEY"),
        inference_base_url="https://api.openai.com/v1/",
    )
    ```

    Or, if you're pointing at OpenRouter:

    ```python model = art.Model(
        name="gemini-2.5-pro", project="my-project",
        inference_api_key=os.getenv("OPENROUTER_API_KEY"),
        inference_base_url="https://openrouter.ai/api/v1",
        inference_model_name="google/gemini-2.5-pro-preview-03-25",
    )
    ```

    For trainable (`art.TrainableModel`) models the inference values will be
    populated automatically by `model.register(api)` so you generally don't need
    to think about them.
    """

    name: str
    project: str

    config: BaseModel | None = None

    # --- Inference connection information (populated automatically for
    #     TrainableModel or set manually for prompted / comparison models) ---

    inference_api_key: str | None = None
    inference_base_url: str | None = None
    # If set, this will be used instead of `self.name` when calling the
    # inference endpoint.
    inference_model_name: str | None = None

<<<<<<< HEAD
    trainable: bool = False
    _api: Optional["API"] = None
=======
    _api: Optional["LocalAPI"] = None
>>>>>>> aa3bafb5
    _s3_bucket: str | None = None
    _s3_prefix: str | None = None
    _openai_client: AsyncOpenAI | None = None

    def api(self) -> "API":
        if self._api is None:
            raise ValueError(
                "Model is not registered with the API. You must call `model.register()` first."
            )
        return self._api

    async def register(self, api: "API") -> None:
        if self.config is not None:
            try:
                self.config.model_dump_json()
            except Exception as e:
                raise ValueError(
                    "The model config cannot be serialized to JSON. Please ensure that all fields are JSON serializable and try again."
                ) from e

        self._api = api
        await self._api.register(self)

    def openai_client(
        self,
    ) -> AsyncOpenAI:
        if self._openai_client is not None:
            return self._openai_client

        if self.inference_api_key is None or self.inference_base_url is None:
            if isinstance(self, TrainableModel):
                raise ValueError(
                    "OpenAI client not yet available on this trainable model. You must call `model.register()` first."
                )
            else:
                raise ValueError(
                    "In order to create an OpenAI client you must provide an `inference_api_key` and `inference_base_url`."
                )
        openai_client = AsyncOpenAI(
            base_url=self.inference_base_url,
            api_key=self.inference_api_key,
            http_client=DefaultAsyncHttpxClient(
                timeout=httpx.Timeout(timeout=1200, connect=5.0),
                limits=httpx.Limits(
                    max_connections=100_000, max_keepalive_connections=100_000
                ),
            ),
        )
        patch_openai(openai_client)
        self._openai_client = openai_client

        return self._openai_client

    # ------------------------------------------------------------------
    # Inference name helpers
    # ------------------------------------------------------------------

    def get_inference_name(self) -> str:
        """Return the name that should be sent to the inference endpoint.

        If ``inference_model_name`` is provided we use that, otherwise we fall
        back to the model's own ``name``.
        """
        return self.inference_model_name or self.name

    async def log(
        self,
        trajectories: Iterable[Trajectory] | Iterable[TrajectoryGroup],
        split: str = "val",
    ) -> None:
        """
        Log the model's performance for an evaluation batch of trajectories or trajectory groups.

        Args:
            trajectories: A batch of trajectories or trajectory groups.
            split: The evaluation's split. Defaults to "val".
        """
        if any(isinstance(t, Trajectory) for t in trajectories):
            trajectory_groups = [
                TrajectoryGroup(cast(Iterable[Trajectory], trajectories))
            ]
        else:
            trajectory_groups = cast(list[TrajectoryGroup], list(trajectories))
        await self.api()._log(
            self,
            trajectory_groups,
            split,
        )


# ---------------------------------------------------------------------------
# Trainable models
# ---------------------------------------------------------------------------


class TrainableModel(Model):
    base_model: str
    trainable: bool = True

    # The fields within `_internal_config` are unstable and subject to change.
    # Use at your own risk.
    _internal_config: dev.InternalModelConfig | None = None

    async def register(
        self,
        api: "API",
        _openai_client_config: dev.OpenAIServerConfig | None = None,
    ) -> None:
        await super().register(api)
        base_url, api_key = await api._prepare_backend_for_training(
            self, _openai_client_config
        )

        # Populate the new top-level inference fields so that the rest of the
        # code (and any user code) can create an OpenAI client immediately.
        self.inference_base_url = base_url
        self.inference_api_key = api_key
        self.inference_model_name = self.name

    async def get_step(self) -> int:
        """
        Get the model's current training step.
        """
        return await self.api()._get_step(self)

    async def delete_checkpoints(
        self, best_checkpoint_metric: str = "val/reward"
    ) -> None:
        """
        Delete all but the latest and best checkpoints.

        Args:
            best_checkpoint_metric: The metric to use to determine the best checkpoint.
                Defaults to "val/reward".
        """
        await self.api()._delete_checkpoints(
            self, best_checkpoint_metric, benchmark_smoothing=1.0
        )

    async def train(
        self,
        trajectory_groups: Iterable[TrajectoryGroup],
        config: TrainConfig = TrainConfig(),
        _config: dev.TrainConfig | None = None,
    ) -> None:
        """
        Reinforce fine-tune the model with a batch of trajectory groups.

        Args:
            trajectory_groups: A batch of trajectory groups.
            config: Fine-tuning specific configuration
            _config: Additional configuration that is subject to change and
                not yet part of the public API. Use at your own risk.
        """
        async for _ in self.api()._train_model(
            self, list(trajectory_groups), config, _config or {}
        ):
            pass<|MERGE_RESOLUTION|>--- conflicted
+++ resolved
@@ -57,19 +57,13 @@
 
     # --- Inference connection information (populated automatically for
     #     TrainableModel or set manually for prompted / comparison models) ---
-
     inference_api_key: str | None = None
     inference_base_url: str | None = None
     # If set, this will be used instead of `self.name` when calling the
     # inference endpoint.
     inference_model_name: str | None = None
 
-<<<<<<< HEAD
-    trainable: bool = False
     _api: Optional["API"] = None
-=======
-    _api: Optional["LocalAPI"] = None
->>>>>>> aa3bafb5
     _s3_bucket: str | None = None
     _s3_prefix: str | None = None
     _openai_client: AsyncOpenAI | None = None
