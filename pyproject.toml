--- conflicted
+++ resolved
@@ -18,11 +18,8 @@
     "peft>=0.14.0",
     "openpipe>=4.49.0",
     "typer>=0.15.2",
-<<<<<<< HEAD
     "torchtune==0.5.0",
-=======
     "trl==0.15.2",
->>>>>>> 9322d71e
 ]
 
 [project.scripts]
