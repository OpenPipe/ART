{
  "cells": [
    {
      "cell_type": "markdown",
      "metadata": {},
      "source": [
        "To train this agent, click *Runtime* and press *Run all*. Make sure you've enabled a free Tesla T4 GPU!\n",
        "<div class=\"align-center\">\n",
        "<a href=\"https://openpipe.ai/\"><img src=\"https://github.com/openpipe/art/raw/main/assets/ART_pill.png\" height=\"50\"></a>\n",
        "<a href=\"https://discord.gg/openpipe\"><img src=\"https://github.com/openpipe/art/raw/main/assets/Discord_pill.png\" height=\"50\"></a>\n",
        "<a href=\"https://openpipe.ai/blog\"><img src=\"https://github.com/openpipe/art/raw/main/assets/Launch_pill.png\" height=\"50\"></a>\n",
        "\n",
        "Questions? Join the Discord and ask away! For feature requests or to leave a star, visit our [Github](https://github.com/openpipe/art).\n",
        "</div>\n",
        "\n",
        "<a href=\"https://art.openpipe.ai/\"><img src=\"https://github.com/openpipe/art/raw/main/assets/Header_separator.png\" height=\"5\"></a>\n",
        "\n",
        "This notebook shows how to train a Qwen 2.5 7B model to play 2048. It will demonstrate how to set up a multi-turn agent, how to train it, and how to evaluate it.\n",
        "\n",
        "Completions will be logged to OpenPipe, and metrics will be logged to Weights & Biases.\n",
        "\n",
<<<<<<< HEAD
        "You will learn how to construct an [agentic environment](#Environment), how to define a [rollout](#Rollout), and how to run a [training loop](#Loop)."
=======
        "You will learn how to construct an [agentic environment](#Agentic-Environment), how to define a [rollout](#Defining-a-Rollout), and how to run a [training loop](#Training-Loop)."
>>>>>>> 3361fe41
      ]
    },
    {
      "cell_type": "code",
      "execution_count": null,
      "metadata": {},
      "outputs": [
        {
          "data": {
            "text/html": [
              "<style>\n",
              ".cell-output-ipywidget-background {\n",
              "    background-color: transparent !important;\n",
              "}\n",
              ":root {\n",
              "    --jp-widgets-color: var(--vscode-editor-foreground);\n",
              "    --jp-widgets-font-size: var(--vscode-editor-font-size);\n",
              "}  \n",
              "</style>\n"
            ],
            "text/plain": [
              "<IPython.core.display.HTML object>"
            ]
          },
          "metadata": {},
          "output_type": "display_data"
        }
      ],
      "source": [
        "# Minor styling adjustments\n",
        "\n",
        "%%html\n",
        "<style>\n",
        ".cell-output-ipywidget-background {\n",
        "    background-color: transparent !important;\n",
        "}\n",
        ":root {\n",
        "    --jp-widgets-color: var(--vscode-editor-foreground);\n",
        "    --jp-widgets-font-size: var(--vscode-editor-font-size);\n",
        "}  \n",
        "</style>"
      ]
    },
    {
      "cell_type": "markdown",
      "metadata": {},
      "source": [
        "### Installation"
      ]
    },
    {
      "cell_type": "code",
      "execution_count": null,
      "metadata": {},
      "outputs": [],
      "source": [
        "%%capture\n",
        "!pip install openpipe-art\n",
        "# optional package, used for logging\n",
        "!pip install openpipe"
      ]
    },
    {
      "cell_type": "markdown",
<<<<<<< HEAD
      "metadata": {
        "tags": [
          "environment"
        ]
      },
      "source": [
        "### Agentic Environment\n",
        "<a name=\"Environment\"></a>\n",
=======
      "metadata": {},
      "source": [
        "### Agentic Environment\n",
>>>>>>> 3361fe41
        "\n",
        "ART allows your agent to learn by interacting with its environment. In this example, we'll create an environment in which the agent can play 2048.\n",
        "\n",
        "Feel free to read as much or as little of this section's code as you'd like. The important thing to understand is that we're defining the rules of this agent's environment. In many cases, this will already be defined by the task you're trying to solve, but if you need to define a custom environment, this is how you do it."
      ]
    },
    {
      "cell_type": "code",
      "execution_count": null,
      "metadata": {},
      "outputs": [],
      "source": [
        "from dotenv import load_dotenv\n",
        "import random\n",
        "from typing import TypedDict\n",
        "from typing import Literal\n",
        "from pydantic import BaseModel\n",
        "import string\n",
        "import xml.etree.ElementTree as ET\n",
        "\n",
        "load_dotenv()\n",
        "\n",
        "WINNING_VALUE = 512\n",
        "\n",
        "# Class that keeps track of state for a single game of 2048\n",
        "class TwentyFortyEightGame(TypedDict):\n",
        "    id: str\n",
        "    board: list[list[int | None]]\n",
        "\n",
        "# Randomly populates a cell on the board with a 2 or 4\n",
        "def populate_random_cell(game: TwentyFortyEightGame) -> None:\n",
        "    all_clear_coordinates = [\n",
        "        (i, j)\n",
        "        for i in range(len(game[\"board\"]))\n",
        "        for j in range(len(game[\"board\"][i]))\n",
        "        if game[\"board\"][i][j] is None\n",
        "    ]\n",
        "    random_clear_coordinates = random.choice(all_clear_coordinates)\n",
        "    # 90% chance to populate a 2, 10% chance to populate a 4\n",
        "    game[\"board\"][random_clear_coordinates[0]][random_clear_coordinates[1]] = (\n",
        "        2 if random.random() < 0.9 else 4\n",
        "    )\n",
        "\n",
        "# Generates a new game of 2048\n",
        "def generate_game(board_length: int = 4) -> TwentyFortyEightGame:\n",
        "    # random 6 character string\n",
        "    id = \"\".join(random.choices(string.ascii_letters + string.digits, k=6))\n",
        "    game = {\n",
        "        \"id\": id,\n",
        "        \"board\": [[None for _ in range(board_length)] for _ in range(board_length)],\n",
        "    }\n",
        "\n",
        "    # populate two random cells\n",
        "    populate_random_cell(game)\n",
        "    populate_random_cell(game)\n",
        "\n",
        "    return game\n",
        "\n",
        "# Renders the board in a human-readable format\n",
        "def render_board(game: TwentyFortyEightGame) -> str:\n",
        "    board = game[\"board\"]\n",
        "    # print something like this:\n",
        "    # _    | 2    | _    | 4\n",
        "    # 4    | 8    | 2    | 16\n",
        "    # 16   | 32   | 64   | 128\n",
        "    # _    | 2    | 2    | 4\n",
        "    # where _ is an empty cell\n",
        "\n",
        "    max_cell_width = max(\n",
        "        [len(str(cell)) for row in board for cell in row if cell is not None]\n",
        "    )\n",
        "\n",
        "    board_str = \"\"\n",
        "    for row in board:\n",
        "        # pad the cells with spaces to make them the same width\n",
        "        board_str += \"|\".join(\n",
        "            [\n",
        "                str(cell).rjust(max_cell_width)\n",
        "                if cell is not None\n",
        "                else \"_\".rjust(max_cell_width)\n",
        "                for cell in row\n",
        "            ]\n",
        "        )\n",
        "        board_str += \"\\n\"\n",
        "    return board_str\n",
        "\n",
        "\n",
        "# condense, privileging matches at the start of the sequence\n",
        "# sequences should be passed starting with cells that are the furthest in the direction in which the board is being condensed\n",
        "def condense_sequence(sequence: list[int | None]) -> list[int | None]:\n",
        "    condensed_sequence = []\n",
        "\n",
        "    gapless_sequence = [cell for cell in sequence if cell is not None]\n",
        "\n",
        "    i = 0\n",
        "    while i < len(gapless_sequence):\n",
        "        if (\n",
        "            i + 1 < len(gapless_sequence)\n",
        "            and gapless_sequence[i] == gapless_sequence[i + 1]\n",
        "        ):\n",
        "            condensed_sequence.append(gapless_sequence[i] * 2)\n",
        "            i += 2\n",
        "        else:\n",
        "            condensed_sequence.append(gapless_sequence[i])\n",
        "            i += 1\n",
        "\n",
        "    # pad the sequence with None at the end\n",
        "    return condensed_sequence + [None] * (4 - len(condensed_sequence))\n",
        "\n",
        "# Condenses the board in a given direction\n",
        "def condense_board(\n",
        "    game: TwentyFortyEightGame, direction: Literal[\"left\", \"right\", \"up\", \"down\"]\n",
        ") -> None:\n",
        "    if direction == \"left\":\n",
        "        for row in game[\"board\"]:\n",
        "            condensed_row = condense_sequence(row)\n",
        "            for i in range(len(row)):\n",
        "                row[i] = condensed_row[i]\n",
        "\n",
        "    if direction == \"right\":\n",
        "        for row in game[\"board\"]:\n",
        "            reversed_row = row[::-1]\n",
        "            # reverse the row before and after condensing\n",
        "            condensed_row = condense_sequence(reversed_row)[::-1]\n",
        "            for i in range(len(row)):\n",
        "                row[i] = condensed_row[i]\n",
        "\n",
        "    if direction == \"up\":\n",
        "        for col_index in range(len(game[\"board\"][0])):\n",
        "            column = [row[col_index] for row in game[\"board\"]]\n",
        "\n",
        "            condensed_column = condense_sequence(column)\n",
        "            for row_index in range(len(column)):\n",
        "                game[\"board\"][row_index][col_index] = condensed_column[row_index]\n",
        "\n",
        "    if direction == \"down\":\n",
        "        for col_index in range(len(game[\"board\"][0])):\n",
        "            column = [row[col_index] for row in game[\"board\"]]\n",
        "            reversed_column = column[::-1]\n",
        "            condensed_column = condense_sequence(reversed_column)[::-1]\n",
        "            for row_index in range(len(column)):\n",
        "                game[\"board\"][row_index][col_index] = condensed_column[row_index]\n",
        "\n",
        "\n",
        "# Applies an agent move to the game board\n",
        "def apply_agent_move(game: TwentyFortyEightGame, move_xml: str) -> None:\n",
        "    direction = None\n",
        "    # parse the move\n",
        "    try:\n",
        "        root = ET.fromstring(move_xml)\n",
        "        direction = root.text\n",
        "    except Exception as e:\n",
        "        raise ValueError(\"Invalid xml\")\n",
        "\n",
        "    if direction not in [\"left\", \"right\", \"up\", \"down\"]:\n",
        "        raise ValueError(\"Invalid direction\")\n",
        "\n",
        "    condense_board(game, direction)\n",
        "\n",
        "    populate_random_cell(game)\n",
        "\n",
        "# Returns the maximum cell value on the board\n",
        "def max_cell_value(game: TwentyFortyEightGame) -> int:\n",
        "    return max([cell for row in game[\"board\"] for cell in row if cell is not None])\n",
        "\n",
        "# Returns True if the game is finished\n",
        "def check_game_finished(game: TwentyFortyEightGame) -> bool:\n",
        "    if max_cell_value(game) >= WINNING_VALUE:\n",
        "        return True\n",
        "\n",
        "    # check if any cell is empty\n",
        "    if any(cell is None for row in game[\"board\"] for cell in row):\n",
        "        return False\n",
        "\n",
        "    return True\n"
      ]
    },
    {
      "cell_type": "markdown",
      "metadata": {},
      "source": [
        "### Declaring a Model\n",
        "\n",
        "Now that we've defined the rules of our environment, we can create a model that will learn to play 2048. We'll use a Qwen 2.5 7B model for this example. The `name` parameter will be associated with a wandb run, and the `base_model` parameter is the model that we'll be training a LoRA on top of.\n",
        "\n",
        "We're also initiating an OpenPipe client to report completions to OpenPipe to help debug issues. While logging to OpenPipe is free, it is not required for training. However, if you do want to enable logging, remember to add `OPENPIPE_API_KEY` as well as `WANDB_API_KEY` to your environment variables!"
      ]
    },
    {
      "cell_type": "code",
      "execution_count": 3,
      "metadata": {},
      "outputs": [
        {
          "name": "stdout",
          "output_type": "stream",
          "text": [
            "OpenPipe client initialized\n"
          ]
        }
      ],
      "source": [
        "import art\n",
        "from dotenv import load_dotenv\n",
        "import random\n",
        "from openpipe.client import OpenPipe\n",
        "\n",
        "load_dotenv()\n",
        "\n",
        "random.seed(42)\n",
        "\n",
        "# Initialize the server\n",
        "api = art.LocalAPI()\n",
        "\n",
        "# Declare the model\n",
        "model = await api.get_or_create_model(\n",
        "    name=\"001\", project=\"2048-multi-turn\", base_model=\"Qwen/Qwen2.5-7B-Instruct\"\n",
        ")\n",
        "\n",
        "# Optional logging client\n",
        "op_client = OpenPipe()\n",
        "print(\"OpenPipe client initialized\")"
      ]
    },
    {
      "cell_type": "markdown",
<<<<<<< HEAD
      "metadata": {
        "tags": [
          "rollout"
        ]
      },
      "source": [
        "### Defining a Rollout\n",
        "<a name=\"Rollout\"></a>\n",
=======
      "metadata": {},
      "source": [
        "### Defining a Rollout\n",
>>>>>>> 3361fe41
        "\n",
        "A rollout is a single episode of an agent performing its task. It is generates one or more trajectories, which are lists of messages and choices.\n",
        "\n",
        "In this example, the rollout function generates a game of 2048, and the agent plays it until the game is finished. It then returns a trajectory which contains all the `system` and `user` messages presented to the agent, as well as all the `choices` that the agent made.\n",
        "\n",
        "When the game is finished the `reward` for the agent's performance is calculated based on the highest cell value on the board, which is then assigned to the trajectory.\n",
        "\n",
        "This rollout function will be called many times in parallel during each iteration of the training loop."
      ]
    },
    {
      "cell_type": "code",
      "execution_count": null,
      "metadata": {},
      "outputs": [],
      "source": [
        "import art\n",
        "from art.utils.get_trajectory_messages import get_trajectory_messages\n",
        "import openai\n",
        "import time\n",
        "import math\n",
        "import requests\n",
        "\n",
        "WINNING_VALUE = 512\n",
        "\n",
        "\n",
        "@art.retry(exceptions=(openai.LengthFinishReasonError, requests.ReadTimeout))\n",
        "async def rollout(\n",
        "    client: openai.AsyncOpenAI, iteration: int, is_validation: bool\n",
        ") -> art.Trajectory:\n",
        "\n",
        "    game = generate_game()\n",
        "\n",
        "    move_number = 0\n",
        "\n",
        "    trajectory = art.Trajectory(\n",
        "        messages_and_choices=[\n",
        "            {\n",
        "                \"role\": \"system\",\n",
        "                \"content\": \"You are an excellent 2048 player. Always choose the move most likely to lead to combine cells to eventually reach the number 2048. Optional moves are 'left', 'right', 'up', 'down'. Return your move as an XML object with a single property 'move', like so: <move>left</move>\",\n",
        "            }\n",
        "        ],\n",
        "        reward=0,\n",
        "        metrics={\"test\": 5},\n",
        "    )\n",
        "\n",
        "    while True:\n",
        "\n",
        "        trajectory.messages_and_choices.append(\n",
        "            {\"role\": \"user\", \"content\": render_board(game)}\n",
        "        )\n",
        "\n",
        "        requested_at = int(time.time() * 1000)\n",
        "        messages = get_trajectory_messages(trajectory)\n",
        "\n",
        "        async def get_completion():\n",
        "            return await client.chat.completions.create(\n",
        "                max_completion_tokens=2048,\n",
        "                messages=messages,\n",
        "                model=model.name,\n",
        "            )\n",
        "\n",
        "        try:\n",
        "            chat_completion = await get_completion()\n",
        "            last_completion = chat_completion\n",
        "        except openai.LengthFinishReasonError as e:\n",
        "            raise e\n",
        "        except Exception as e:\n",
        "            print(\"caught exception generating chat completion\")\n",
        "            print(e)\n",
        "            global failing_trajectory\n",
        "            failing_trajectory = trajectory\n",
        "            raise e\n",
        "\n",
        "        try:\n",
        "            op_client.report(\n",
        "                requested_at=requested_at,\n",
        "                received_at=int(time.time() * 1000),\n",
        "                req_payload={\n",
        "                    \"model\": model.name,\n",
        "                    \"messages\": messages,\n",
        "                    \"metadata\": {\n",
        "                        \"game_id\": game[\"id\"],\n",
        "                        \"notebook-id\": \"2048\",\n",
        "                        \"iteration\": str(iteration),\n",
        "                        \"validation\": str(is_validation),\n",
        "                        \"move_number\": str(move_number),\n",
        "                    },\n",
        "                },\n",
        "                resp_payload=chat_completion,\n",
        "                status_code=200,\n",
        "            )\n",
        "        except Exception as e:\n",
        "            print(f\"Error reporting to OpenPipe: {e}\")\n",
        "\n",
        "        choice = chat_completion.choices[0]\n",
        "        content = choice.message.content\n",
        "        assert isinstance(content, str)\n",
        "        trajectory.messages_and_choices.append(choice)\n",
        "\n",
        "        try:\n",
        "            apply_agent_move(game, content)\n",
        "            move_number += 1\n",
        "        except ValueError:\n",
        "            trajectory.reward = -1\n",
        "            break\n",
        "\n",
        "        if check_game_finished(game):\n",
        "            max_value = max_cell_value(game)\n",
        "\n",
        "            if max_value < WINNING_VALUE:\n",
        "                # scale reward logarithmically between 0 for 2 and 1 for 2048\n",
        "                trajectory.reward = (math.log(max_value, 2) - 1) / (\n",
        "                    math.log(WINNING_VALUE, 2) - 1\n",
        "                )\n",
        "            else:\n",
        "                # double reward if it wins\n",
        "                trajectory.reward = 2\n",
        "            break\n",
        "\n",
        "    try:\n",
        "        op_client.update_log_metadata(\n",
        "            filters=[\n",
        "                {\n",
        "                    \"field\": \"completionId\",\n",
        "                    \"equals\": last_completion.id,\n",
        "                }\n",
        "            ],\n",
        "            metadata={\n",
        "                \"reward\": str(trajectory.reward),\n",
        "                \"reward_assigned\": \"true\",\n",
        "            },\n",
        "        )\n",
        "    except Exception as e:\n",
        "        print(f\"Error updating log metadata: {e}\")\n",
        "\n",
        "    return trajectory\n",
        "\n",
        "\n"
      ]
    },
    {
      "cell_type": "markdown",
<<<<<<< HEAD
      "metadata": {
        "tags": [
          "loop"
        ]
      },
      "source": [
        "<a name=\"Loop\"></a>\n",
=======
      "metadata": {},
      "source": [
>>>>>>> 3361fe41
        "### Training Loop\n",
        "\n",
        "The training loop is where the magic happens. For each of the 500 iterations defined below, the rollout function will be called 18 times in parallel. This means that 18 games will be played at once. Each game will produce a trajectory, which will be used to update the model.\n",
        "\n",
        "The `gather` step will wait for all of the trajectories to be generated, then it will delete all but the most recent checkpoint and train the model on the new trajectories.\n",
        "\n",
        "Inference will be blocked until the training is complete.\n",
        "\n"
      ]
    },
    {
      "cell_type": "code",
      "execution_count": null,
      "metadata": {},
      "outputs": [],
      "source": [
        "openai_client = await model.openai_client()\n",
        "for i in range(await model.get_step(), 500):\n",
        "    train_groups = await art.gather_trajectory_groups(\n",
        "        (\n",
        "            art.TrajectoryGroup(\n",
        "                rollout(openai_client, i, is_validation=False) for _ in range(18)\n",
        "            )\n",
        "            for _ in range(1)\n",
        "        ),\n",
        "        pbar_desc=\"gather\",\n",
        "    )\n",
        "    await model.delete_checkpoints()\n",
        "    await model.train(train_groups, config=art.TrainConfig(learning_rate=3e-5))"
      ]
    },
    {
      "cell_type": "markdown",
      "metadata": {},
      "source": [
        "<div class=\"align-center\">\n",
        "<a href=\"https://openpipe.ai/\"><img src=\"https://github.com/openpipe/art/raw/notebooks/assets/ART_pill.png\" height=\"50\"></a>\n",
        "<a href=\"https://discord.gg/openpipe\"><img src=\"https://github.com/openpipe/art/raw/notebooks/assets/Discord_pill.png\" height=\"50\"></a>\n",
        "<a href=\"https://openpipe.ai/blog\"><img src=\"https://github.com/openpipe/art/raw/main/assets/Launch_pill.png\" height=\"50\"></a>\n",
        "\n",
        "\n",
        "Questions? Join the Discord and ask away! For feature requests or to leave a star, visit our [Github](https://github.com/openpipe/art).\n",
<<<<<<< HEAD
        "</div>\n"
=======
        "</div>\n",
        "\n",
        "<a href=\"https://art.openpipe.ai/\"><img src=\"https://github.com/openpipe/art/raw/notebooks/assets/Header_separator.png\" height=\"5\"></a></a>"
>>>>>>> 3361fe41
      ]
    }
  ],
  "metadata": {
    "kernelspec": {
      "display_name": ".venv",
      "language": "python",
      "name": "python3"
    },
    "language_info": {
      "codemirror_mode": {
        "name": "ipython",
        "version": 3
      },
      "file_extension": ".py",
      "mimetype": "text/x-python",
      "name": "python",
      "nbconvert_exporter": "python",
      "pygments_lexer": "ipython3",
      "version": "3.12.10"
    }
  },
  "nbformat": 4,
  "nbformat_minor": 2
}<|MERGE_RESOLUTION|>--- conflicted
+++ resolved
@@ -18,12 +18,8 @@
         "This notebook shows how to train a Qwen 2.5 7B model to play 2048. It will demonstrate how to set up a multi-turn agent, how to train it, and how to evaluate it.\n",
         "\n",
         "Completions will be logged to OpenPipe, and metrics will be logged to Weights & Biases.\n",
-        "\n",
-<<<<<<< HEAD
+        "\n ",
         "You will learn how to construct an [agentic environment](#Environment), how to define a [rollout](#Rollout), and how to run a [training loop](#Loop)."
-=======
-        "You will learn how to construct an [agentic environment](#Agentic-Environment), how to define a [rollout](#Defining-a-Rollout), and how to run a [training loop](#Training-Loop)."
->>>>>>> 3361fe41
       ]
     },
     {
@@ -88,7 +84,6 @@
     },
     {
       "cell_type": "markdown",
-<<<<<<< HEAD
       "metadata": {
         "tags": [
           "environment"
@@ -97,11 +92,6 @@
       "source": [
         "### Agentic Environment\n",
         "<a name=\"Environment\"></a>\n",
-=======
-      "metadata": {},
-      "source": [
-        "### Agentic Environment\n",
->>>>>>> 3361fe41
         "\n",
         "ART allows your agent to learn by interacting with its environment. In this example, we'll create an environment in which the agent can play 2048.\n",
         "\n",
@@ -328,7 +318,6 @@
     },
     {
       "cell_type": "markdown",
-<<<<<<< HEAD
       "metadata": {
         "tags": [
           "rollout"
@@ -337,11 +326,6 @@
       "source": [
         "### Defining a Rollout\n",
         "<a name=\"Rollout\"></a>\n",
-=======
-      "metadata": {},
-      "source": [
-        "### Defining a Rollout\n",
->>>>>>> 3361fe41
         "\n",
         "A rollout is a single episode of an agent performing its task. It is generates one or more trajectories, which are lists of messages and choices.\n",
         "\n",
@@ -485,7 +469,6 @@
     },
     {
       "cell_type": "markdown",
-<<<<<<< HEAD
       "metadata": {
         "tags": [
           "loop"
@@ -493,10 +476,6 @@
       },
       "source": [
         "<a name=\"Loop\"></a>\n",
-=======
-      "metadata": {},
-      "source": [
->>>>>>> 3361fe41
         "### Training Loop\n",
         "\n",
         "The training loop is where the magic happens. For each of the 500 iterations defined below, the rollout function will be called 18 times in parallel. This means that 18 games will be played at once. Each game will produce a trajectory, which will be used to update the model.\n",
@@ -539,13 +518,7 @@
         "\n",
         "\n",
         "Questions? Join the Discord and ask away! For feature requests or to leave a star, visit our [Github](https://github.com/openpipe/art).\n",
-<<<<<<< HEAD
         "</div>\n"
-=======
-        "</div>\n",
-        "\n",
-        "<a href=\"https://art.openpipe.ai/\"><img src=\"https://github.com/openpipe/art/raw/notebooks/assets/Header_separator.png\" height=\"5\"></a></a>"
->>>>>>> 3361fe41
       ]
     }
   ],
