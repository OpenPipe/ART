--- conflicted
+++ resolved
@@ -36,13 +36,8 @@
 async def get_agent_move(
     game: TicTacToeGame,
     player_state: PlayerState,
-<<<<<<< HEAD
     model: art.Model[ModelConfig],
-    shadowmaster: art.Model[ModelConfig] | None = None,
-=======
-    model: art.Model,
-    teacher: art.Model | None = None,
->>>>>>> f7b16d0f
+    teacher: art.Model[ModelConfig] | None = None,
     predestined_move: str | None = None,
 ) -> str:
     player_state.trajectory.messages_and_choices.append(
@@ -51,19 +46,6 @@
 
     messages = player_state.trajectory.messages()
     try:
-<<<<<<< HEAD
-        if shadowmaster and not predestined_move:
-            shadowmaster_client = shadowmaster.openai_client()
-            shadowmaster_completion = await shadowmaster_client.chat.completions.create(
-                model=shadowmaster.get_inference_name(),
-                messages=messages,
-                max_completion_tokens=(
-                    2000 if shadowmaster.config.requires_reasoning else 100
-                ),
-                reasoning_effort=(
-                    "low" if shadowmaster.config.requires_reasoning else None
-                ),
-=======
         guided_choice = None
         if teacher and not predestined_move:
             assert isinstance(teacher.config, ModelConfig)
@@ -71,11 +53,10 @@
             teacher_completion = await teacher_client.chat.completions.create(
                 model=teacher.get_inference_name(),
                 messages=messages,
-                max_completion_tokens=2000
-                if teacher.config.requires_reasoning
-                else 100,
+                max_completion_tokens=(
+                    2000 if teacher.config.requires_reasoning else 100
+                ),
                 reasoning_effort="low" if teacher.config.requires_reasoning else None,
->>>>>>> f7b16d0f
                 temperature=1.0,
             )
             guided_choice, _, _ = get_guided_completion_params(teacher_completion)
@@ -87,17 +68,11 @@
             max_completion_tokens=2000 if model.config.requires_reasoning else 100,
             reasoning_effort="low" if model.config.requires_reasoning else None,
             temperature=1.0,
-<<<<<<< HEAD
             extra_body=(
-                {"guided_choice": [predestined_move]}
+                {"guided_choice": guided_choice}
                 if predestined_move and model.trainable
                 else None
             ),
-=======
-            extra_body={"guided_choice": guided_choice}
-            if predestined_move and model.trainable
-            else None,
->>>>>>> f7b16d0f
         )
     except openai.LengthFinishReasonError as e:
         raise e
@@ -187,17 +162,10 @@
                     game=game,
                     player_state=player_state,
                     model=model,
-<<<<<<< HEAD
-                    shadowmaster=shadowmaster,
+                    teacher=teacher,
                     predestined_move=(
                         scenario.initial_move if move_number == 0 else None
                     ),
-=======
-                    teacher=teacher,
-                    predestined_move=scenario.initial_move
-                    if move_number == 0
-                    else None,
->>>>>>> f7b16d0f
                 )
                 if move_number == 0:
                     record_first_move_metrics(player_state.trajectory, square)
@@ -265,19 +233,12 @@
                             "reward": str(trajectory.reward),
                             "invalid_move": str(player_state.invalid_move),
                             "symbol": symbol,
-<<<<<<< HEAD
-                            "shadowmaster": shadowmaster.name if shadowmaster else "",
+                            "teacher": teacher.name if teacher else "",
                             "initial_move": (
                                 unwrap_move(scenario.initial_move)
                                 if scenario.initial_move
                                 else ""
                             ),
-=======
-                            "teacher": teacher.name if teacher else "",
-                            "initial_move": unwrap_move(scenario.initial_move)
-                            if scenario.initial_move
-                            else "",
->>>>>>> f7b16d0f
                         },
                     },
                     resp_payload=player_state.last_completion,
