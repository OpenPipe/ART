{
 "cells": [
  {
   "cell_type": "code",
   "execution_count": 1,
   "metadata": {},
   "outputs": [],
   "source": [
    "%load_ext autoreload\n",
    "%autoreload 2"
   ]
  },
  {
   "cell_type": "code",
   "execution_count": null,
   "metadata": {},
   "outputs": [
    {
     "data": {
      "text/html": [
       "<style>\n",
       ".cell-output-ipywidget-background {\n",
       "    background-color: transparent !important;\n",
       "}\n",
       ":root {\n",
       "    --jp-widgets-color: var(--vscode-editor-foreground);\n",
       "    --jp-widgets-font-size: var(--vscode-editor-font-size);\n",
       "}  \n",
       "</style>\n"
      ],
      "text/plain": [
       "<IPython.core.display.HTML object>"
      ]
     },
     "metadata": {},
     "output_type": "display_data"
    }
   ],
   "source": [
    "%%html\n",
    "<style>\n",
    ".cell-output-ipywidget-background {\n",
    "    background-color: transparent !important;\n",
    "}\n",
    ":root {\n",
    "    --jp-widgets-color: var(--vscode-editor-foreground);\n",
    "    --jp-widgets-font-size: var(--vscode-editor-font-size);\n",
    "}  \n",
    "</style>"
   ]
  },
  {
   "cell_type": "code",
   "execution_count": 3,
   "metadata": {},
   "outputs": [],
   "source": [
    "import random\n",
    "from typing import TypedDict\n",
    "from typing import Literal\n",
    "import xml.etree.ElementTree as ET\n",
    "\n",
    "\n",
    "class TicTacToeGame(TypedDict):\n",
    "    board: list[list[str]]\n",
    "    agent_symbol: Literal[\"x\", \"o\"]\n",
    "    opponent_symbol: Literal[\"x\", \"o\"]\n",
    "\n",
    "\n",
    "def generate_game(board_length: int = 3) -> TicTacToeGame:\n",
    "    board = [[\"_\" for _ in range(board_length)] for _ in range(board_length)]\n",
    "    agent_symbol = random.choice([\"x\", \"o\"])\n",
    "    opponent_symbol = \"x\" if agent_symbol == \"o\" else \"o\"\n",
    "    return {\n",
    "        \"board\": board,\n",
    "        \"agent_symbol\": agent_symbol,\n",
    "        \"opponent_symbol\": opponent_symbol,\n",
    "    }\n",
    "\n",
    "\n",
    "def render_board(game: TicTacToeGame) -> str:\n",
    "    board = game[\"board\"]\n",
    "    board_length = len(board)\n",
    "    # print something like this:\n",
    "    #    1   2   3\n",
    "    # A  _ | x | x\n",
    "    # B  o | _ | _\n",
    "    # C  _ | o | _\n",
    "    # where _ is an empty cell\n",
    "\n",
    "    board_str = \"   \" + \"   \".join([str(i + 1) for i in range(board_length)]) + \"\\n\"\n",
    "    for i in range(board_length):\n",
    "        board_str += f\"{chr(65 + i)}  {board[i][0]} | {board[i][1]} | {board[i][2]}\\n\"\n",
    "    return board_str\n",
    "\n",
    "\n",
    "def get_opponent_move(game: TicTacToeGame) -> tuple[int, int]:\n",
    "    # get a random empty cell\n",
    "    empty_cells = [\n",
    "        (i, j) for i in range(3) for j in range(3) if game[\"board\"][i][j] == \"_\"\n",
    "    ]\n",
    "    return random.choice(empty_cells)\n",
    "\n",
    "\n",
    "def apply_agent_move(game: TicTacToeGame, move: str) -> None:\n",
    "    board_length = len(game[\"board\"])\n",
    "\n",
    "    try:\n",
    "        root = ET.fromstring(move)\n",
    "        square = root.text\n",
    "    except Exception as e:\n",
    "        raise ValueError(\"Invalid xml\")\n",
    "\n",
    "    try:\n",
    "        row_index = ord(square[0]) - 65\n",
    "        col_index = int(square[1]) - 1\n",
    "    except Exception as e:\n",
    "        print(e)\n",
    "        raise ValueError(\"Unable to parse square\")\n",
    "\n",
    "    if (\n",
    "        row_index < 0\n",
    "        or row_index >= board_length\n",
    "        or col_index < 0\n",
    "        or col_index >= board_length\n",
    "    ):\n",
    "        raise ValueError(\n",
    "            f\"Invalid move, row or column out of bounds: {row_index}, {col_index}\"\n",
    "        )\n",
    "\n",
    "    # check if the move is valid\n",
    "    if game[\"board\"][row_index][col_index] != \"_\":\n",
    "        raise ValueError(\"Square already occupied\")\n",
    "\n",
    "    game[\"board\"][row_index][col_index] = game[\"agent_symbol\"]\n",
    "\n",
    "\n",
    "def check_winner(board: list[list[str]]) -> Literal[\"x\", \"o\", \"draw\", None]:\n",
    "    board_length = len(board)\n",
    "    # check rows\n",
    "    for row in board:\n",
    "        if row.count(row[0]) == board_length and row[0] != \"_\":\n",
    "            return row[0]\n",
    "    # check columns\n",
    "    for col in range(board_length):\n",
    "        if [board[row][col] for row in range(board_length)].count(\n",
    "            board[0][col]\n",
    "        ) == board_length and board[0][col] != \"_\":\n",
    "            return board[0][col]\n",
    "\n",
    "    # top right to bottom left\n",
    "    upward_diagonal = [board[i][board_length - i - 1] for i in range(board_length)]\n",
    "    if (\n",
    "        upward_diagonal.count(upward_diagonal[0]) == board_length\n",
    "        and upward_diagonal[0] != \"_\"\n",
    "    ):\n",
    "        return upward_diagonal[0]\n",
    "\n",
    "    # top left to bottom right\n",
    "    downward_diagonal = [board[i][i] for i in range(board_length)]\n",
    "    if (\n",
    "        downward_diagonal.count(downward_diagonal[0]) == board_length\n",
    "        and downward_diagonal[0] != \"_\"\n",
    "    ):\n",
    "        return downward_diagonal[0]\n",
    "\n",
    "    # check for draw\n",
    "    if all(cell != \"_\" for row in board for cell in row):\n",
    "        return \"draw\"\n",
    "    return None\n"
   ]
  },
  {
   "cell_type": "code",
   "execution_count": 4,
   "metadata": {},
   "outputs": [
    {
     "name": "stdout",
     "output_type": "stream",
     "text": [
      "OpenPipe client initialized\n"
     ]
    },
    {
     "name": "stderr",
     "output_type": "stream",
     "text": [
      "/root/sky_workdir/src/art/__init__.py:10: UserWarning: WARNING: Unsloth should be imported before transformers, peft to ensure all optimizations are applied. Your code may run slower or encounter memory issues without these optimizations.\n",
      "\n",
      "Please restructure your imports with 'import unsloth' at the top of your file.\n",
      "  import unsloth  # type: ignore\n"
     ]
    },
    {
     "name": "stdout",
     "output_type": "stream",
     "text": [
      "🦥 Unsloth: Will patch your computer to enable 2x faster free finetuning.\n",
      "Unsloth: Failed to patch Gemma3ForConditionalGeneration.\n",
      "🦥 Unsloth Zoo will now patch everything to make training faster!\n",
      "INFO 04-20 02:53:38 __init__.py:207] Automatically detected platform cuda.\n",
      "==((====))==  Unsloth 2025.3.19: Fast Qwen2 patching. Transformers: 4.51.1. vLLM: 0.7.3.\n",
      "   \\\\   /|    NVIDIA H100 PCIe. Num GPUs = 1. Max memory: 79.097 GB. Platform: Linux.\n",
      "O^O/ \\_/ \\    Torch: 2.5.1+cu124. CUDA: 9.0. CUDA Toolkit: 12.4. Triton: 3.1.0\n",
      "\\        /    Bfloat16 = TRUE. FA [Xformers = 0.0.29.post1. FA2 = False]\n",
      " \"-____-\"     Free license: http://github.com/unslothai/unsloth\n",
      "Unsloth: Fast downloading is enabled - ignore downloading bars which are red colored!\n",
      "Unsloth: vLLM loading unsloth/qwen2.5-3b-instruct-unsloth-bnb-4bit with actual GPU utilization = 78.39%\n",
      "Unsloth: Your GPU has CUDA compute capability 9.0 with VRAM = 79.1 GB.\n",
      "Unsloth: Using conservativeness = 1.0. Chunked prefill tokens = 32768. Num Sequences = 368.\n",
      "Unsloth: vLLM's KV Cache can use up to 59.78 GB. Also swap space = 6 GB.\n",
      "INFO 04-20 02:53:56 config.py:549] This model supports multiple tasks: {'embed', 'classify', 'generate', 'reward', 'score'}. Defaulting to 'generate'.\n",
      "Unsloth: vLLM Bitsandbytes config using kwargs = {'load_in_8bit': False, 'load_in_4bit': True, 'bnb_4bit_compute_dtype': 'bfloat16', 'bnb_4bit_quant_storage': 'uint8', 'bnb_4bit_quant_type': 'nf4', 'bnb_4bit_use_double_quant': True, 'llm_int8_enable_fp32_cpu_offload': False, 'llm_int8_has_fp16_weight': False, 'llm_int8_skip_modules': ['lm_head', 'multi_modal_projector', 'merger', 'modality_projection', 'model.layers.2.mlp', 'model.layers.3.mlp', 'model.layers.30.mlp'], 'llm_int8_threshold': 6.0}\n",
      "INFO 04-20 02:53:56 llm_engine.py:234] Initializing a V0 LLM engine (v0.7.3) with config: model='unsloth/qwen2.5-3b-instruct-unsloth-bnb-4bit', speculative_config=None, tokenizer='unsloth/qwen2.5-3b-instruct-unsloth-bnb-4bit', skip_tokenizer_init=False, tokenizer_mode=auto, revision=None, override_neuron_config=None, tokenizer_revision=None, trust_remote_code=False, dtype=torch.bfloat16, max_seq_len=32768, download_dir=None, load_format=bitsandbytes, tensor_parallel_size=1, pipeline_parallel_size=1, disable_custom_all_reduce=False, quantization=bitsandbytes, enforce_eager=False, kv_cache_dtype=auto,  device_config=cuda:0, decoding_config=DecodingConfig(guided_decoding_backend='xgrammar'), observability_config=ObservabilityConfig(otlp_traces_endpoint=None, collect_model_forward_time=False, collect_model_execute_time=False), seed=0, served_model_name=unsloth/qwen2.5-3b-instruct-unsloth-bnb-4bit, num_scheduler_steps=16, multi_step_stream_outputs=True, enable_prefix_caching=True, chunked_prefill_enabled=False, use_async_output_proc=True, disable_mm_preprocessor_cache=False, mm_processor_kwargs=None, pooler_config=None, compilation_config={\"level\":0,\"splitting_ops\":[],\"compile_sizes\":[],\"cudagraph_capture_sizes\":[368,360,352,344,336,328,320,312,304,296,288,280,272,264,256,248,240,232,224,216,208,200,192,184,176,168,160,152,144,136,128,120,112,104,96,88,80,72,64,56,48,40,32,24,16,8,4,2,1],\"max_capture_size\":368}, use_cached_outputs=False, \n",
      "INFO 04-20 02:53:56 cuda.py:229] Using Flash Attention backend.\n",
      "WARNING 04-20 02:53:56 registry.py:335] `mm_limits` has already been set for model=unsloth/qwen2.5-3b-instruct-unsloth-bnb-4bit, and will be overwritten by the new values.\n",
      "INFO 04-20 02:53:57 model_runner.py:1110] Starting to load model unsloth/qwen2.5-3b-instruct-unsloth-bnb-4bit...\n",
      "INFO 04-20 02:53:57 loader.py:1089] Loading weights with BitsAndBytes quantization.  May take a while ...\n",
      "INFO 04-20 02:53:57 weight_utils.py:254] Using model weights format ['*.safetensors']\n"
     ]
    },
    {
     "name": "stderr",
     "output_type": "stream",
     "text": [
      "Loading safetensors checkpoint shards:   0% Completed | 0/1 [00:00<?, ?it/s]\n",
      "Loading safetensors checkpoint shards: 100% Completed | 1/1 [00:00<00:00,  1.46it/s]\n",
      "Loading safetensors checkpoint shards: 100% Completed | 1/1 [00:00<00:00,  1.46it/s]\n",
      "\n",
      "Loading safetensors checkpoint shards:   0% Completed | 0/1 [00:00<?, ?it/s]\n",
      "Loading safetensors checkpoint shards: 100% Completed | 1/1 [00:00<00:00,  1.35it/s]\n",
      "Loading safetensors checkpoint shards: 100% Completed | 1/1 [00:00<00:00,  1.35it/s]\n",
      "\n"
     ]
    },
    {
     "name": "stdout",
     "output_type": "stream",
     "text": [
      "INFO 04-20 02:53:59 model_runner.py:1115] Loading model weights took 2.2265 GB\n",
      "INFO 04-20 02:53:59 punica_selector.py:18] Using PunicaWrapperGPU.\n",
      "INFO 04-20 02:54:04 worker.py:267] Memory profiling takes 4.70 seconds\n",
      "INFO 04-20 02:54:04 worker.py:267] the current vLLM instance can use total_gpu_memory (79.10GiB) x gpu_memory_utilization (0.78) = 62.01GiB\n",
      "INFO 04-20 02:54:04 worker.py:267] model weights take 2.23GiB; non_torch_memory takes 0.14GiB; PyTorch activation peak memory takes 2.71GiB; the rest of the memory reserved for KV Cache is 56.92GiB.\n",
      "INFO 04-20 02:54:04 executor_base.py:111] # cuda blocks: 103626, # CPU blocks: 10922\n",
      "INFO 04-20 02:54:04 executor_base.py:116] Maximum concurrency for 32768 tokens per request: 50.60x\n",
      "INFO 04-20 02:54:12 model_runner.py:1434] Capturing cudagraphs for decoding. This may lead to unexpected consequences if the model is not static. To run the model in eager mode, set 'enforce_eager=True' or use '--enforce-eager' in the CLI. If out-of-memory error occurs during cudagraph capture, consider decreasing `gpu_memory_utilization` or switching to eager mode. You can also reduce the `max_num_seqs` as needed to decrease memory usage.\n"
     ]
    },
    {
     "name": "stderr",
     "output_type": "stream",
     "text": [
      "Capturing CUDA graph shapes: 100%|██████████| 49/49 [00:43<00:00,  1.13it/s]\n"
     ]
    },
    {
     "name": "stdout",
     "output_type": "stream",
     "text": [
      "INFO 04-20 02:54:55 model_runner.py:1562] Graph capturing finished in 43 secs, took 1.30 GiB\n",
      "INFO 04-20 02:54:55 llm_engine.py:436] init engine (profile, create kv cache, warmup model) took 56.31 seconds\n"
     ]
    },
    {
<<<<<<< HEAD
      "cell_type": "code",
      "execution_count": 2,
      "metadata": {},
      "outputs": [
        {
          "data": {
            "text/html": [
              "<style>\n",
              ".cell-output-ipywidget-background {\n",
              "    background-color: transparent !important;\n",
              "}\n",
              ":root {\n",
              "    --jp-widgets-color: var(--vscode-editor-foreground);\n",
              "    --jp-widgets-font-size: var(--vscode-editor-font-size);\n",
              "}  \n",
              "</style>\n"
            ],
            "text/plain": [
              "<IPython.core.display.HTML object>"
            ]
          },
          "metadata": {},
          "output_type": "display_data"
        }
=======
     "name": "stderr",
     "output_type": "stream",
     "text": [
      "Unsloth 2025.3.19 patched 36 layers with 36 QKV layers, 36 O layers and 36 MLP layers.\n",
      "Unsloth: Already have LoRA adapters! We shall skip this step.\n"
     ]
    }
   ],
   "source": [
    "import art\n",
    "from dotenv import load_dotenv\n",
    "import random\n",
    "from pydantic import BaseModel\n",
    "\n",
    "from openpipe.client import OpenPipe\n",
    "\n",
    "load_dotenv()\n",
    "\n",
    "op_client = OpenPipe()\n",
    "print(\"OpenPipe client initialized\")\n",
    "\n",
    "random.seed(42)\n",
    "\n",
    "api = art.LocalAPI()\n",
    "\n",
    "\n",
    "class CustomConfig(BaseModel):\n",
    "    litellm_model_name: str | None = None\n",
    "\n",
    "\n",
    "model = art.TrainableModel(\n",
    "    name=\"004\", project=\"tic-tac-toe\", base_model=\"Qwen/Qwen2.5-3B-Instruct\"\n",
    ")\n",
    "await model.register(api)\n",
    "\n",
    "gpt_4o_mini = art.Model(\n",
    "    name=\"gpt-4o-mini\",\n",
    "    project=\"tic-tac-toe\",\n",
    "    config=CustomConfig(\n",
    "        litellm_model_name=\"openai/gpt-4o-mini\",\n",
    "    ),\n",
    ")\n",
    "await gpt_4o_mini.register(api)\n",
    "\n",
    "gpt_4o = art.Model(\n",
    "    name=\"gpt-4o\",\n",
    "    project=\"tic-tac-toe\",\n",
    "    config=CustomConfig(\n",
    "        litellm_model_name=\"openai/gpt-4o\",\n",
    "    ),\n",
    ")\n",
    "await gpt_4o.register(api)"
   ]
  },
  {
   "cell_type": "code",
   "execution_count": 5,
   "metadata": {},
   "outputs": [],
   "source": [
    "import art\n",
    "import openai\n",
    "import time\n",
    "from litellm import acompletion\n",
    "import math\n",
    "\n",
    "from art.utils.litellm import convert_litellm_choice_to_openai\n",
    "\n",
    "\n",
    "@art.retry(exceptions=(openai.LengthFinishReasonError,))\n",
    "async def rollout(\n",
    "    model: art.Model, iteration: int, is_validation: bool\n",
    ") -> art.Trajectory:\n",
    "    game = generate_game()\n",
    "\n",
    "    trajectory = art.Trajectory(\n",
    "        messages_and_choices=[\n",
    "            {\n",
    "                \"role\": \"system\",\n",
    "                \"content\": f\"You are a tic-tac-toe player. You are playing against an opponent. Always choose the move most likely to lead to an eventual win. Return the move in the xml format <move>A1</move>, <move>B2</move>, <move>C3</move>, etc. You are the {game['agent_symbol']} symbol.\",\n",
    "            }\n",
    "        ],\n",
    "        reward=0,\n",
    "    )\n",
    "\n",
    "    move_number = 0\n",
    "\n",
    "    if game[\"agent_symbol\"] == \"o\":\n",
    "        starting_opponent_move = get_opponent_move(game)\n",
    "        game[\"board\"][starting_opponent_move[0]][starting_opponent_move[1]] = game[\n",
    "            \"opponent_symbol\"\n",
    "        ]\n",
    "\n",
    "    while check_winner(game[\"board\"]) is None:\n",
    "        trajectory.messages_and_choices.append(\n",
    "            {\"role\": \"user\", \"content\": render_board(game)}\n",
    "        )\n",
    "\n",
    "        requested_at = int(time.time() * 1000)\n",
    "        messages = trajectory.messages()\n",
    "\n",
    "        try:\n",
    "            model_id = (\n",
    "                model.config.litellm_model_name\n",
    "                if isinstance(model.config, CustomConfig)\n",
    "                else f\"hosted_vllm/{model.name}\"\n",
    "            )\n",
    "            chat_completion = await acompletion(\n",
    "                base_url=model.inference_base_url,\n",
    "                api_key=model.inference_api_key,\n",
    "                model=model_id,\n",
    "                messages=messages,\n",
    "                max_completion_tokens=128,\n",
    "            )\n",
    "            last_completion = chat_completion\n",
    "        except openai.LengthFinishReasonError as e:\n",
    "            raise e\n",
    "        except Exception as e:\n",
    "            print(\"caught exception generating chat completion\")\n",
    "            print(e)\n",
    "            global failing_trajectory\n",
    "            failing_trajectory = trajectory\n",
    "            raise e\n",
    "\n",
    "        try:\n",
    "            op_client.report(\n",
    "                requested_at=requested_at,\n",
    "                received_at=int(time.time() * 1000),\n",
    "                req_payload={\n",
    "                    \"model\": model.name,\n",
    "                    \"messages\": messages,\n",
    "                    \"metadata\": {\n",
    "                        \"notebook-id\": \"tic-tac-toe\",\n",
    "                        \"iteration\": str(iteration),\n",
    "                        \"validation\": str(is_validation),\n",
    "                        \"move_number\": str(move_number),\n",
    "                    },\n",
    "                },\n",
    "                resp_payload=chat_completion,\n",
    "                status_code=200,\n",
    "            )\n",
    "        except Exception as e:\n",
    "            print(f\"Error reporting to OpenPipe: {e}\")\n",
    "\n",
    "        choice = convert_litellm_choice_to_openai(chat_completion.choices[0])\n",
    "        content = choice.message.content\n",
    "        assert isinstance(content, str)\n",
    "        trajectory.messages_and_choices.append(choice)\n",
    "\n",
    "        try:\n",
    "            apply_agent_move(game, content)\n",
    "        except ValueError as e:\n",
    "            trajectory.reward = -1 + (math.log(move_number + 1) / math.log(100))\n",
    "            break\n",
    "\n",
    "        if check_winner(game[\"board\"]) is not None:\n",
    "            break\n",
    "        move_number += 1\n",
    "\n",
    "        opponent_move = get_opponent_move(game)\n",
    "        game[\"board\"][opponent_move[0]][opponent_move[1]] = game[\"opponent_symbol\"]\n",
    "\n",
    "    winner = check_winner(game[\"board\"])\n",
    "\n",
    "    if winner == game[\"agent_symbol\"]:\n",
    "        trajectory.reward = 1\n",
    "    elif winner == game[\"opponent_symbol\"]:\n",
    "        trajectory.reward = 0\n",
    "    elif winner == \"draw\":\n",
    "        trajectory.reward = 0.5\n",
    "\n",
    "    try:\n",
    "        op_client.update_log_metadata(\n",
    "            filters=[\n",
    "                {\n",
    "                    \"field\": \"completionId\",\n",
    "                    \"equals\": last_completion.id,\n",
    "                }\n",
    "            ],\n",
    "            metadata={\n",
    "                \"reward\": str(trajectory.reward),\n",
    "                \"reward_assigned\": \"true\",\n",
    "            },\n",
    "        )\n",
    "    except Exception as e:\n",
    "        print(f\"Error updating log metadata: {e}\")\n",
    "\n",
    "        print(trajectory.reward)\n",
    "\n",
    "    return trajectory\n"
   ]
  },
  {
   "cell_type": "code",
   "execution_count": null,
   "metadata": {},
   "outputs": [],
   "source": [
    "for i in range(await model.get_step(), 300):\n",
    "    train_groups = await art.gather_trajectory_groups(\n",
    "        (\n",
    "            art.TrajectoryGroup(\n",
    "                rollout(model, i, is_validation=False) for _ in range(48)\n",
    "            )\n",
    "            for _ in range(1)\n",
    "        ),\n",
    "        pbar_desc=\"gather\",\n",
    "    )\n",
    "    await model.delete_checkpoints()\n",
    "    await model.train(train_groups, config=art.TrainConfig(learning_rate=1e-4))"
   ]
  },
  {
   "cell_type": "code",
   "execution_count": 7,
   "metadata": {},
   "outputs": [
    {
     "data": {
      "application/vnd.jupyter.widget-view+json": {
       "model_id": "878ff660265b4a07a5b6ef021bc9a2e4",
       "version_major": 2,
       "version_minor": 0
      },
      "text/plain": [
       "gather gpt-4o-mini:   0%|          | 0/12 [00:00<?, ?it/s]"
      ]
     },
     "metadata": {},
     "output_type": "display_data"
    },
    {
     "data": {
      "application/vnd.jupyter.widget-view+json": {
       "model_id": "2aa6968c8b3246f492c656a2e6a6c7f5",
       "version_major": 2,
       "version_minor": 0
      },
      "text/plain": [
       "gather gpt-4o:   0%|          | 0/12 [00:00<?, ?it/s]"
      ]
     },
     "metadata": {},
     "output_type": "display_data"
    },
    {
     "name": "stderr",
     "output_type": "stream",
     "text": [
      "\u001b[34m\u001b[1mwandb\u001b[0m: \u001b[32m\u001b[41mERROR\u001b[0m The nbformat package was not found. It is required to save notebook history.\n"
     ]
    },
    {
     "data": {
      "text/html": [],
      "text/plain": [
       "<IPython.core.display.HTML object>"
      ]
     },
     "metadata": {},
     "output_type": "display_data"
    },
    {
     "data": {
      "text/html": [
       "<br>    <style><br>        .wandb-row {<br>            display: flex;<br>            flex-direction: row;<br>            flex-wrap: wrap;<br>            justify-content: flex-start;<br>            width: 100%;<br>        }<br>        .wandb-col {<br>            display: flex;<br>            flex-direction: column;<br>            flex-basis: 100%;<br>            flex: 1;<br>            padding: 10px;<br>        }<br>    </style><br><div class=\"wandb-row\"><div class=\"wandb-col\"><h3>Run history:</h3><br/><table class=\"wandb\"><tr><td>train/completion_tokens</td><td>▁</td></tr><tr><td>train/exception_rate</td><td>▁</td></tr><tr><td>train/reward</td><td>▁</td></tr><tr><td>train/reward_std_dev</td><td>▁</td></tr><tr><td>train/test</td><td>▁</td></tr></table><br/></div><div class=\"wandb-col\"><h3>Run summary:</h3><br/><table class=\"wandb\"><tr><td>train/completion_tokens</td><td>3.1</td></tr><tr><td>train/exception_rate</td><td>0</td></tr><tr><td>train/reward</td><td>-1</td></tr><tr><td>train/reward_std_dev</td><td>0</td></tr><tr><td>train/test</td><td>5</td></tr></table><br/></div></div>"
>>>>>>> aa3bafb5
      ],
      "text/plain": [
       "<IPython.core.display.HTML object>"
      ]
     },
     "metadata": {},
     "output_type": "display_data"
    },
    {
     "data": {
      "text/html": [
       " View run <strong style=\"color:#cdcd00\">002</strong> at: <a href='https://wandb.ai/openpipe-team/tic-tac-toe/runs/002' target=\"_blank\">https://wandb.ai/openpipe-team/tic-tac-toe/runs/002</a><br> View project at: <a href='https://wandb.ai/openpipe-team/tic-tac-toe' target=\"_blank\">https://wandb.ai/openpipe-team/tic-tac-toe</a><br>Synced 5 W&B file(s), 0 media file(s), 0 artifact file(s) and 0 other file(s)"
      ],
      "text/plain": [
       "<IPython.core.display.HTML object>"
      ]
     },
     "metadata": {},
     "output_type": "display_data"
    },
    {
<<<<<<< HEAD
      "cell_type": "code",
      "execution_count": 4,
      "metadata": {},
      "outputs": [
        {
          "name": "stdout",
          "output_type": "stream",
          "text": [
            "OpenPipe client initialized\n"
          ]
        },
        {
          "name": "stderr",
          "output_type": "stream",
          "text": [
            "/root/sky_workdir/src/art/__init__.py:10: UserWarning: WARNING: Unsloth should be imported before transformers, peft to ensure all optimizations are applied. Your code may run slower or encounter memory issues without these optimizations.\n",
            "\n",
            "Please restructure your imports with 'import unsloth' at the top of your file.\n",
            "  import unsloth  # type: ignore\n"
          ]
        },
        {
          "name": "stdout",
          "output_type": "stream",
          "text": [
            "🦥 Unsloth: Will patch your computer to enable 2x faster free finetuning.\n",
            "Unsloth: Failed to patch Gemma3ForConditionalGeneration.\n",
            "🦥 Unsloth Zoo will now patch everything to make training faster!\n",
            "INFO 04-20 08:13:35 __init__.py:207] Automatically detected platform cuda.\n",
            "==((====))==  Unsloth 2025.3.19: Fast Qwen2 patching. Transformers: 4.51.1. vLLM: 0.7.3.\n",
            "   \\\\   /|    NVIDIA H100 PCIe. Num GPUs = 1. Max memory: 79.097 GB. Platform: Linux.\n",
            "O^O/ \\_/ \\    Torch: 2.5.1+cu124. CUDA: 9.0. CUDA Toolkit: 12.4. Triton: 3.1.0\n",
            "\\        /    Bfloat16 = TRUE. FA [Xformers = 0.0.29.post1. FA2 = False]\n",
            " \"-____-\"     Free license: http://github.com/unslothai/unsloth\n",
            "Unsloth: Fast downloading is enabled - ignore downloading bars which are red colored!\n",
            "Unsloth: vLLM loading unsloth/qwen2.5-3b-instruct-unsloth-bnb-4bit with actual GPU utilization = 78.39%\n",
            "Unsloth: Your GPU has CUDA compute capability 9.0 with VRAM = 79.1 GB.\n",
            "Unsloth: Using conservativeness = 1.0. Chunked prefill tokens = 32768. Num Sequences = 368.\n",
            "Unsloth: vLLM's KV Cache can use up to 59.78 GB. Also swap space = 6 GB.\n",
            "INFO 04-20 08:13:46 config.py:549] This model supports multiple tasks: {'reward', 'embed', 'score', 'classify', 'generate'}. Defaulting to 'generate'.\n",
            "Unsloth: vLLM Bitsandbytes config using kwargs = {'load_in_8bit': False, 'load_in_4bit': True, 'bnb_4bit_compute_dtype': 'bfloat16', 'bnb_4bit_quant_storage': 'uint8', 'bnb_4bit_quant_type': 'nf4', 'bnb_4bit_use_double_quant': True, 'llm_int8_enable_fp32_cpu_offload': False, 'llm_int8_has_fp16_weight': False, 'llm_int8_skip_modules': ['lm_head', 'multi_modal_projector', 'merger', 'modality_projection', 'model.layers.2.mlp', 'model.layers.3.mlp', 'model.layers.30.mlp'], 'llm_int8_threshold': 6.0}\n",
            "INFO 04-20 08:13:46 llm_engine.py:234] Initializing a V0 LLM engine (v0.7.3) with config: model='unsloth/qwen2.5-3b-instruct-unsloth-bnb-4bit', speculative_config=None, tokenizer='unsloth/qwen2.5-3b-instruct-unsloth-bnb-4bit', skip_tokenizer_init=False, tokenizer_mode=auto, revision=None, override_neuron_config=None, tokenizer_revision=None, trust_remote_code=False, dtype=torch.bfloat16, max_seq_len=32768, download_dir=None, load_format=bitsandbytes, tensor_parallel_size=1, pipeline_parallel_size=1, disable_custom_all_reduce=False, quantization=bitsandbytes, enforce_eager=False, kv_cache_dtype=auto,  device_config=cuda:0, decoding_config=DecodingConfig(guided_decoding_backend='xgrammar'), observability_config=ObservabilityConfig(otlp_traces_endpoint=None, collect_model_forward_time=False, collect_model_execute_time=False), seed=0, served_model_name=unsloth/qwen2.5-3b-instruct-unsloth-bnb-4bit, num_scheduler_steps=16, multi_step_stream_outputs=True, enable_prefix_caching=True, chunked_prefill_enabled=False, use_async_output_proc=True, disable_mm_preprocessor_cache=False, mm_processor_kwargs=None, pooler_config=None, compilation_config={\"level\":0,\"splitting_ops\":[],\"compile_sizes\":[],\"cudagraph_capture_sizes\":[368,360,352,344,336,328,320,312,304,296,288,280,272,264,256,248,240,232,224,216,208,200,192,184,176,168,160,152,144,136,128,120,112,104,96,88,80,72,64,56,48,40,32,24,16,8,4,2,1],\"max_capture_size\":368}, use_cached_outputs=False, \n",
            "INFO 04-20 08:13:46 cuda.py:229] Using Flash Attention backend.\n",
            "WARNING 04-20 08:13:46 registry.py:335] `mm_limits` has already been set for model=unsloth/qwen2.5-3b-instruct-unsloth-bnb-4bit, and will be overwritten by the new values.\n",
            "INFO 04-20 08:13:47 model_runner.py:1110] Starting to load model unsloth/qwen2.5-3b-instruct-unsloth-bnb-4bit...\n",
            "INFO 04-20 08:13:47 loader.py:1089] Loading weights with BitsAndBytes quantization.  May take a while ...\n",
            "INFO 04-20 08:13:47 weight_utils.py:254] Using model weights format ['*.safetensors']\n"
          ]
        },
        {
          "name": "stderr",
          "output_type": "stream",
          "text": [
            "Loading safetensors checkpoint shards:   0% Completed | 0/1 [00:00<?, ?it/s]\n",
            "Loading safetensors checkpoint shards: 100% Completed | 1/1 [00:00<00:00,  1.49it/s]\n",
            "Loading safetensors checkpoint shards: 100% Completed | 1/1 [00:00<00:00,  1.49it/s]\n",
            "\n",
            "Loading safetensors checkpoint shards:   0% Completed | 0/1 [00:00<?, ?it/s]\n",
            "Loading safetensors checkpoint shards: 100% Completed | 1/1 [00:00<00:00,  1.37it/s]\n",
            "Loading safetensors checkpoint shards: 100% Completed | 1/1 [00:00<00:00,  1.36it/s]\n",
            "\n"
          ]
        },
        {
          "name": "stdout",
          "output_type": "stream",
          "text": [
            "INFO 04-20 08:13:49 model_runner.py:1115] Loading model weights took 2.2265 GB\n",
            "INFO 04-20 08:13:49 punica_selector.py:18] Using PunicaWrapperGPU.\n",
            "INFO 04-20 08:13:54 worker.py:267] Memory profiling takes 4.80 seconds\n",
            "INFO 04-20 08:13:54 worker.py:267] the current vLLM instance can use total_gpu_memory (79.10GiB) x gpu_memory_utilization (0.78) = 62.01GiB\n",
            "INFO 04-20 08:13:54 worker.py:267] model weights take 2.23GiB; non_torch_memory takes 0.14GiB; PyTorch activation peak memory takes 2.71GiB; the rest of the memory reserved for KV Cache is 56.92GiB.\n",
            "INFO 04-20 08:13:54 executor_base.py:111] # cuda blocks: 103626, # CPU blocks: 10922\n",
            "INFO 04-20 08:13:54 executor_base.py:116] Maximum concurrency for 32768 tokens per request: 50.60x\n",
            "INFO 04-20 08:14:02 model_runner.py:1434] Capturing cudagraphs for decoding. This may lead to unexpected consequences if the model is not static. To run the model in eager mode, set 'enforce_eager=True' or use '--enforce-eager' in the CLI. If out-of-memory error occurs during cudagraph capture, consider decreasing `gpu_memory_utilization` or switching to eager mode. You can also reduce the `max_num_seqs` as needed to decrease memory usage.\n"
          ]
        },
        {
          "name": "stderr",
          "output_type": "stream",
          "text": [
            "Capturing CUDA graph shapes: 100%|██████████| 49/49 [00:43<00:00,  1.12it/s]\n"
          ]
        },
        {
          "name": "stdout",
          "output_type": "stream",
          "text": [
            "INFO 04-20 08:14:46 model_runner.py:1562] Graph capturing finished in 44 secs, took 1.30 GiB\n",
            "INFO 04-20 08:14:46 llm_engine.py:436] init engine (profile, create kv cache, warmup model) took 57.09 seconds\n"
          ]
        },
        {
          "name": "stderr",
          "output_type": "stream",
          "text": [
            "Unsloth 2025.3.19 patched 36 layers with 36 QKV layers, 36 O layers and 36 MLP layers.\n"
          ]
        }
      ],
      "source": [
        "import art\n",
        "from dotenv import load_dotenv\n",
        "import random\n",
        "from pydantic import BaseModel\n",
        "\n",
        "from openpipe.client import OpenPipe\n",
        "\n",
        "load_dotenv()\n",
        "\n",
        "op_client = OpenPipe()\n",
        "print(\"OpenPipe client initialized\")\n",
        "\n",
        "random.seed(42)\n",
        "\n",
        "api = art.LocalAPI()\n",
        "\n",
        "class CustomConfig(BaseModel):\n",
        "    litellm_model_name: str | None = None\n",
        "\n",
        "model = art.TrainableModel(\n",
        "    name=\"005\", project=\"tic-tac-toe\", base_model=\"Qwen/Qwen2.5-3B-Instruct\"\n",
        ")\n",
        "await model.register(api)\n",
        "\n",
        "gpt_4o_mini = art.Model(\n",
        "    name=\"gpt-4o-mini\",\n",
        "    project=\"tic-tac-toe\",\n",
        "    config=CustomConfig(\n",
        "        litellm_model_name=\"openai/gpt-4o-mini\",\n",
        "    ),\n",
        ")\n",
        "await gpt_4o_mini.register(api)\n",
        "\n",
        "gpt_4o = art.Model(\n",
        "    name=\"gpt-4o\",\n",
        "    project=\"tic-tac-toe\",\n",
        "    config=CustomConfig(\n",
        "        litellm_model_name=\"openai/gpt-4o\",\n",
        "    ),\n",
        ")\n",
        "await gpt_4o.register(api)"
=======
     "data": {
      "text/html": [
       "Find logs at: <code>./wandb/run-20250419_081327-002/logs</code>"
      ],
      "text/plain": [
       "<IPython.core.display.HTML object>"
>>>>>>> aa3bafb5
      ]
     },
     "metadata": {},
     "output_type": "display_data"
    },
    {
<<<<<<< HEAD
      "cell_type": "code",
      "execution_count": 11,
      "metadata": {},
      "outputs": [],
      "source": [
        "import art\n",
        "import openai\n",
        "import time\n",
        "from litellm import acompletion\n",
        "import math\n",
        "\n",
        "from art.utils.litellm import convert_litellm_choice_to_openai\n",
        "\n",
        "\n",
        "@art.retry(exceptions=(openai.LengthFinishReasonError,))\n",
        "async def rollout(\n",
        "    model: art.Model, iteration: int, is_validation: bool\n",
        ") -> art.Trajectory:\n",
        "    game = generate_game()\n",
        "\n",
        "    trajectory = art.Trajectory(\n",
        "        messages_and_choices=[\n",
        "            {\n",
        "                \"role\": \"system\",\n",
        "                \"content\": f\"You are a tic-tac-toe player. You are playing against an opponent. Always choose the move most likely to lead to an eventual win. Return your move as an XML object with a single property 'move', like so: <move>A1</move>. Optional moves are 'A1', 'B3', 'C2', etc. You are the {game['agent_symbol']} symbol.\",\n",
        "            }\n",
        "        ],\n",
        "        reward=0,\n",
        "    )\n",
        "\n",
        "    move_number = 0\n",
        "\n",
        "    if game[\"agent_symbol\"] == \"o\":\n",
        "        starting_opponent_move = get_opponent_move(game)\n",
        "        game[\"board\"][starting_opponent_move[0]][starting_opponent_move[1]] = game[\n",
        "            \"opponent_symbol\"\n",
        "        ]\n",
        "\n",
        "    while check_winner(game[\"board\"]) is None:\n",
        "        trajectory.messages_and_choices.append(\n",
        "            {\"role\": \"user\", \"content\": render_board(game)}\n",
        "        )\n",
        "\n",
        "        requested_at = int(time.time() * 1000)\n",
        "        messages = trajectory.messages()\n",
        "\n",
        "        try:\n",
        "            model_id = model.config.litellm_model_name if isinstance(model.config, CustomConfig) else f\"hosted_vllm/{model.name}\"\n",
        "            chat_completion = await acompletion(\n",
        "                base_url=model.base_url,\n",
        "                api_key=model.api_key,\n",
        "                model=model_id,\n",
        "                messages=messages,\n",
        "                max_completion_tokens=128,\n",
        "            )\n",
        "            last_completion = chat_completion\n",
        "        except openai.LengthFinishReasonError as e:\n",
        "            raise e\n",
        "        except Exception as e:\n",
        "            print(\"caught exception generating chat completion\")\n",
        "            print(e)\n",
        "            global failing_trajectory\n",
        "            failing_trajectory = trajectory\n",
        "            raise e\n",
        "\n",
        "        try:\n",
        "            op_client.report(\n",
        "                requested_at=requested_at,\n",
        "                received_at=int(time.time() * 1000),\n",
        "                req_payload={\n",
        "                    \"model\": model.name,\n",
        "                    \"messages\": messages,\n",
        "                    \"metadata\": {\n",
        "                        \"notebook-id\": \"tic-tac-toe\",\n",
        "                        \"iteration\": str(iteration),\n",
        "                        \"validation\": str(is_validation),\n",
        "                        \"move_number\": str(move_number),\n",
        "                    },\n",
        "                },\n",
        "                resp_payload=chat_completion,\n",
        "                status_code=200,\n",
        "            )\n",
        "        except Exception as e:\n",
        "            print(f\"Error reporting to OpenPipe: {e}\")\n",
        "\n",
        "        choice = convert_litellm_choice_to_openai(chat_completion.choices[0])\n",
        "        content = choice.message.content\n",
        "        assert isinstance(content, str)\n",
        "        trajectory.messages_and_choices.append(choice)\n",
        "\n",
        "        try:\n",
        "            apply_agent_move(game, content)\n",
        "        except ValueError as e:\n",
        "            trajectory.reward = -1 + (math.log(move_number + 1) / math.log(100))\n",
        "            break\n",
        "\n",
        "        if check_winner(game[\"board\"]) is not None:\n",
        "            break\n",
        "        move_number += 1\n",
        "\n",
        "        opponent_move = get_opponent_move(game)\n",
        "        game[\"board\"][opponent_move[0]][opponent_move[1]] = game[\"opponent_symbol\"]\n",
        "\n",
        "    winner = check_winner(game[\"board\"])\n",
        "\n",
        "    if winner == game[\"agent_symbol\"]:\n",
        "        trajectory.reward = 1\n",
        "    elif winner == game[\"opponent_symbol\"]:\n",
        "        trajectory.reward = 0\n",
        "    elif winner == \"draw\":\n",
        "        trajectory.reward = 0.5\n",
        "\n",
        "    try:\n",
        "        op_client.update_log_metadata(\n",
        "            filters=[\n",
        "                {\n",
        "                    \"field\": \"completionId\",\n",
        "                    \"equals\": last_completion.id,\n",
        "                }\n",
        "            ],\n",
        "            metadata={\n",
        "                \"reward\": str(trajectory.reward),\n",
        "                \"reward_assigned\": \"true\",\n",
        "            },\n",
        "        )\n",
        "    except Exception as e:\n",
        "        print(f\"Error updating log metadata: {e}\")\n",
        "\n",
        "        print(trajectory.reward)\n",
        "\n",
        "    return trajectory\n"
=======
     "data": {
      "text/html": [
       "Tracking run with wandb version 0.19.9"
      ],
      "text/plain": [
       "<IPython.core.display.HTML object>"
>>>>>>> aa3bafb5
      ]
     },
     "metadata": {},
     "output_type": "display_data"
    },
    {
<<<<<<< HEAD
      "cell_type": "code",
      "execution_count": null,
      "metadata": {},
      "outputs": [
        {
          "data": {
            "application/vnd.jupyter.widget-view+json": {
              "model_id": "697e6878f21749ff958a3f77aadfb3e2",
              "version_major": 2,
              "version_minor": 0
            },
            "text/plain": [
              "gather:   0%|          | 0/48 [00:00<?, ?it/s]"
            ]
          },
          "metadata": {},
          "output_type": "display_data"
        },
        {
          "name": "stdout",
          "output_type": "stream",
          "text": [
            "caught exception applying agent move\n",
            "Invalid xml\n",
            "Since the board is empty and I am X, my best strategic move would be to make the first move in the center to maximize my chances. The center square is B3. Here is the XML representation of this move:\n",
            "\n",
            "<move>B3</move>\n",
            "caught exception applying agent move\n",
            "Invalid xml\n",
            "Since my opponent has played 'x' in the bottom-right corner (B3), my best move would be to occupy the top-left corner (A1) to create a potential winning move in my next turn. Here's my move:\n",
            "\n",
            "<move>A1</move>\n",
            "caught exception applying agent move\n",
            "Invalid xml\n",
            "Given that I am X and aiming for the fastest win, I will start by placing X at center C3 to potentially secure diagonal wins (C-D-A or C-B-A) if possible. So, my move will be:\n",
            "\n",
            "```xml\n",
            "<move>C3</move>\n",
            "```\n",
            "caught exception applying agent move\n",
            "Invalid xml\n",
            "Given that I am the 'X' symbol and the game board is currently blank, my first move should be the center square 'B3'. This position gives me the best initial strategic advantage. Here is the XML representation of the move:\n",
            "\n",
            "```xml\n",
            "<move>B3</move>\n",
            "```\n",
            "caught exception applying agent move\n",
            "Invalid xml\n",
            "Given the initial state of the Tic-Tac-Toe board provided, the optimal first move would be to take the center square (B3) to prevent immediate loss if the opponent starts in the corner and also occupy a strategic middle position. Here's the move I'll choose:\n",
            "\n",
            "<move>B3</move>\n",
            "caught exception applying agent move\n",
            "Invalid xml\n",
            "Given the state of the board provided, it looks like the board is currently empty. Since you're \\(X\\), your first move to win optimally should be \\(C3\\), assuming your opponent doesn't make a strategic move. Here's the XML representation of your move:\n",
            "\n",
            "```xml\n",
            "<move>C3</move>\n",
            "```\n",
            "caught exception applying agent move\n",
            "Invalid xml\n",
            "Given the situation, the AI player (X) should aim to secure a win or at least avoid losing. In this position, the AI should move to C3 as it blocks the opponent's potential win on either the middle column or forces a win if possible.\n",
            "\n",
            "Here's the move as requested:\n",
            "\n",
            "```xml\n",
            "<move>C3</move>\n",
            "```\n",
            "caught exception applying agent move\n",
            "Invalid xml\n",
            "Given the information, it appears that the board is still empty, and I am starting as X. Since the opponent has no moves, I will strategically place my 'X' in the center square (B3) to set up the best possible winning position if the game goes on. Here's my move:\n",
            "\n",
            "```xml\n",
            "<move>B3</move>\n",
            "```\n",
            "caught exception applying agent move\n",
            "Invalid xml\n",
            "Given the board state provided, it looks like the game hasn't started yet, so there are multiple possible winning moves, but I'll select the simplest optimal move, which is likely to win on the next turn. The simplest way to do this is to occupy a corner on the board.\n",
            "\n",
            "Here is the XML representation for the move 'A1':\n",
            "```xml\n",
            "<move>A1</move>\n",
            "```\n",
            "caught exception applying agent move\n",
            "Invalid xml\n",
            "Given the current board state you provided, the first move (A1) by the 'x' symbol is necessary. Since there are no opposing moves yet, the only possible move to make progress in the game (by leading towards a win or at least avoiding immediate loss) is 'A1'. \n",
            "\n",
            "Here's the XML object for your first move:\n",
            "\n",
            "```xml\n",
            "<move>A1</move>\n",
            "```\n",
            "caught exception applying agent move\n",
            "Invalid xml\n",
            "Given the starting board configuration provided, there are no immediate wins for X. However, to always choose the move most likely to lead to an eventual win, I will look ahead at potential moves to find the optimal first move. Since the board is empty, the optimal first move for X is to take the center square B3. Here's the move:\n",
            "\n",
            "```xml\n",
            "<move>B3</move>\n",
            "```\n",
            "caught exception applying agent move\n",
            "Invalid xml\n",
            "Given that I am X and you have not made a move yet, the optimal first move to guarantee a win in the vast majority of cases is to place X at the center, C2.\n",
            "\n",
            "Here is the updated board:\n",
            "\n",
            "   1   2   3\n",
            "A  _ | _ | _\n",
            "B  _ | _ | _\n",
            "C  X | _ | _\n",
            "\n",
            "<move>C2</move>\n",
            "caught exception applying agent move\n",
            "Invalid xml\n",
            "Based on the board layout you've provided, it's clear that the center square (B3) is a crucial strategic position in Tic-Tac-Toe. By occupying this square, you can set yourself up to win almost immediately or create winning opportunities in the near future. Therefore, I will play the center square.\n",
            "\n",
            "Here's the XML object with the move:\n",
            "\n",
            "```xml\n",
            "<move>B3</move>\n",
            "```\n",
            "caught exception applying agent move\n",
            "Invalid xml\n",
            "Given the current state of the board:\n",
            "\n",
            "```\n",
            "   1   2   3\n",
            "A  _ | x | _\n",
            "B  _ | _ | _\n",
            "C  _ | _ | _\n",
            "```\n",
            "\n",
            "The only possible winning move for player o (you) is to place 'o' in position C3. This move will immediately win the game.\n",
            "\n",
            "Here is the XML representation of the move to C3:\n",
            "\n",
            "```xml\n",
            "<move>C3</move>\n",
            "```\n",
            "caught exception applying agent move\n",
            "Invalid xml\n",
            "Given the current state of the board:\n",
            "\n",
            "```\n",
            "   1   2   3\n",
            "A  _ | _ | _\n",
            "B  _ | x | _\n",
            "C  _ | _ | _\n",
            "```\n",
            "\n",
            "Your best move would be to place your \"o\" in the center square (B2), as it's a winning move - setting up a potential row for you. Here's the XML representation of that move:\n",
            "\n",
            "```xml\n",
            "<move>B2</move>\n",
            "```\n",
            "caught exception applying agent move\n",
            "Invalid xml\n",
            "Given that I am the 'X' player and you haven't indicated any moves, I will make the most strategic move. The most effective way to win is to potentially create a box or a diagonal win on the second turn. Here's the optimal move:\n",
            "\n",
            "I will move to the center of the board (position C2) assuming it opens up the most flexibility for successive wins:\n",
            "\n",
            "Let's create the XML object for this move:\n",
            "\n",
            "```xml\n",
            "<move>C2</move>\n",
            "```\n",
            "caught exception applying agent move\n",
            "Invalid xml\n",
            "Given the board configuration you've provided, it appears that the board is empty. If I'm X and always aiming for a win, I would try to take the center (C3) to maximize my opportunities. However, since the question asks for the first move assuming the most aggressive strategy, I'll start at a corner to have a near-immediate winning opportunity if any of my potential first moves are not immediately blocked.\n",
            "\n",
            "Here's my first move as an X player:\n",
            "\n",
            "<move>A1</move>\n",
            "caught exception applying agent move\n",
            "Invalid xml\n",
            "Given the board:\n",
            "```\n",
            "  1   2   3\n",
            "A  x | _ | _\n",
            "B  _ | _ | _\n",
            "C  _ | _ | _\n",
            "```\n",
            "Your opponent has already played an 'x' at position 'A1'. Since the board is symmetric and you're playing as 'o', your next move should be to fill the 'B3' position to take a strategic advantage. Here's your move:\n",
            "\n",
            "```xml\n",
            "<move>B3</move>\n",
            "```\n",
            "caught exception applying agent move\n",
            "Invalid xml\n",
            "Given the current board position:\n",
            "\n",
            "```\n",
            " 1   2   3\n",
            "A _ | _ | _\n",
            "B _ | _ | x\n",
            "C _ | _ | _\n",
            "```\n",
            "\n",
            "The only optimal next move for O (you) to ensure a win is to place the 'O' in position 'B2'. This will create a winning move in the next move itself if the opponent doesn't block it.\n",
            "\n",
            "The move to be made is:\n",
            "\n",
            "```xml\n",
            "<move>B2</move>\n",
            "```\n",
            "caught exception applying agent move\n",
            "Invalid xml\n",
            "Based on the board position provided, it seems like there's no immediate threat from my A move (since B and C are empty). However, to always choose the most optimal move, I would look for an early winning strategy or block my opponent's potential win. In this case, the optimal move would be to take the center (B3) because it gives me the best immediate position to either win or maintain the winning sequence.\n",
            "\n",
            "Here is the move:\n",
            "\n",
            "```xml\n",
            "<move>B3</move>\n",
            "```\n",
            "caught exception applying agent move\n",
            "Invalid xml\n",
            "Given the initial board position:\n",
            "\n",
            "```\n",
            "  1   2   3\n",
            "A  _ | _ | _\n",
            "B  _ | _ | C\n",
            "C  _ | x | _\n",
            "```\n",
            "\n",
            "Your opponent has a 'x' symbol on position B3. Since it's your turn, the optimal move would be to take the center cell for a better chance to win, which is A3.\n",
            "\n",
            "Here's the XML object for your move:\n",
            "```xml\n",
            "<move>A3</move>\n",
            "```\n",
            "caught exception applying agent move\n",
            "Invalid xml\n",
            "Given the current state of the board:\n",
            "\n",
            "```\n",
            " 1   2   3\n",
            "A _ | _ | _\n",
            "B x | _ | _\n",
            "C _ | _ | _\n",
            "```\n",
            "\n",
            "The opponent placed an 'x' at 'B3'. The optimal move for 'o' would be to place at 'A2'. This move will maximize the opponent's possible next defensive moves, while creating important layout options ahead.\n",
            "\n",
            "Therefore, the XML move is:\n",
            "```xml\n",
            "<move>A2</move>\n",
            "```\n",
            "caught exception applying agent move\n",
            "Invalid xml\n",
            "Given that the board is partially filled with \"x\" in the center (B3), the most logical next move for O to ensure a win is to claim the last empty space in the middle row, B3. Therefore, I will move to B3.\n",
            "\n",
            "Here is the updated board with my move:\n",
            "   1   2   3\n",
            "A  _ | _ | _\n",
            "B  _ | o | _\n",
            "C  x | _ | _\n",
            "\n",
            "Here is the XML representation of my move:\n",
            "<move>B3</move>\n",
            "caught exception applying agent move\n",
            "Invalid xml\n",
            "Given the current state of the board provided:\n",
            "\n",
            "```\n",
            "   1   2   3\n",
            "A  _ | _ | _\n",
            "B  _ | _ | _\n",
            "C  _ | _ | _\n",
            "```\n",
            "\n",
            "I don't have enough information to determine the win, but I will consider the most strategic move. Since \"A2\" is the first empty square, I'll assume the board is at a make-it-two stage and choose it to make the most critical move for a future win.\n",
            "\n",
            "Here is my move:\n",
            "<move>A2</move>\n",
            "caught exception applying agent move\n",
            "Invalid xml\n",
            "Given the current state of the board:\n",
            "\n",
            "```\n",
            " 1   2   3\n",
            "A _ | _ | _\n",
            "B _ | _ | _\n",
            "C _ | _ | _\n",
            "```\n",
            "\n",
            "It's not immediately clear where I should place my 'X' in order to most likely lead to a win. However, based on common strategies and considering there are no obvious immediate threats or large open areas, I will choose 'B3' to place my 'X'. \n",
            "\n",
            "Here is the XML representation of this move:\n",
            "\n",
            "```xml\n",
            "<move>B3</move>\n",
            "```\n",
            "caught exception applying agent move\n",
            "Invalid xml\n",
            "Given the initial board configuration:\n",
            "```\n",
            "   1   2   3\n",
            "A  _ | _ | _\n",
            "B  _ | x | _\n",
            "C  _ | _ | _\n",
            "```\n",
            "Your move should be in the second row, second column (B2). However, without the rule that I have to always opt for a win (which can make the game overly complicated), it would be optimal to take the center next (C2) for a more balanced game.\n",
            "\n",
            "Here’s the move I would make:\n",
            "```xml\n",
            "<move>C2</move>\n",
            "```\n",
            "caught exception applying agent move\n",
            "Invalid xml\n",
            "Given the board state:\n",
            "\n",
            "```\n",
            "  1   2   3\n",
            "A  _ | _ | _\n",
            "B  x | _ | _\n",
            "C  _ | _ | _\n",
            "```\n",
            "\n",
            "The optimal move to win immediately is by placing an 'o' in position `'B2'`. This creates the following board state:\n",
            "\n",
            "```\n",
            "   1   2   3\n",
            "A  _ | _ | _\n",
            "B  x | o | _\n",
            "C  _ | _ | _\n",
            "```\n",
            "\n",
            "Here is the response in XML format:\n",
            "\n",
            "```xml\n",
            "<move>B2</move>\n",
            "```\n",
            "caught exception applying agent move\n",
            "Invalid xml\n",
            "Given the board configuration:\n",
            "\n",
            "```\n",
            "   1   2   3\n",
            "A  _ | _ | _\n",
            "B  _ | _ | x\n",
            "C  _ | _ | _\n",
            "```\n",
            "\n",
            "Your next best move should be to block potential wins and try to set up a potential win in the next turn. Since your opponent (x) plays at B3, your optimal move would be to take one of the corners (A1 or C1) because it’s more likely to set up an eventual win.\n",
            "\n",
            "Let's choose move A1:\n",
            "\n",
            "```xml\n",
            "<move>A1</move>\n",
            "```\n",
            "caught exception applying agent move\n",
            "Invalid xml\n",
            "Given the board configuration:\n",
            "\n",
            "```\n",
            " 1   2   3\n",
            "A  _ | _ | _\n",
            "B  _ | _ | x\n",
            "C  _ | _ | _\n",
            "```\n",
            "\n",
            "Since the opponent (x) has placed an x on B3, the optimal move for you (o) to maximize your chances of winning should target one of the middle or edge squares to create a winning opportunity. On this board, the best move is B3, as it blocks a potential winning move for the opponent and sets up a winning possibility for you.\n",
            "\n",
            "The best move is B3. Here is the XML representation of the move\n",
            "caught exception applying agent move\n",
            "Invalid xml\n",
            "Given that I am always considering the optimal move to lead to an eventual win, and my opponent's last move was not given, let's analyze the board state:\n",
            "\n",
            "```\n",
            "  1   2   3\n",
            "A  _ | _ | _\n",
            "B  _ | _ | _\n",
            "C  _ | _ | _\n",
            "```\n",
            "\n",
            "To determine a strategic move, I'll look for potential winning combinations. The most naive attack might involve checking if there are two 'X's adjacent to an empty spot in a potential row, column, or diagonal. However, since winning requires three in a row and unless there's an immediate threat,\n",
            "caught exception applying agent move\n",
            "Invalid xml\n",
            "Given the board:\n",
            "\n",
            "```\n",
            "   1   2   3\n",
            "A  _ | _ | _\n",
            "B  _ | _ | _\n",
            "C  x | _ | _\n",
            "```\n",
            "\n",
            "Your opponent has put an 'x' in one of the corners or in the middle. Since you are 'o' and not winning immediately, you should aim to create a position that can force a win in the next move.\n",
            "\n",
            "Looking at the board, the logical move would be to take the middle position 'B3' due to its strategic importance. This move can open up future opportunities for a two-in-a-row formation or dominate the board\n",
            "caught exception applying agent move\n",
            "Invalid xml\n",
            "Given this initial board configuration, your opponent has already played an 'x' in one of the cells. Since I don't know which specific cell was played, I will choose the move that most likely maximizes my future winning opportunities. \n",
            "\n",
            "Let's quickly analyze:\n",
            "\n",
            "- The 'x' could be at 'B3'.\n",
            "  - If true, the opponent probably aimed to block a corner or middle, but there's still a strong opportunity to force a win.\n",
            "- I'll assume 'B3' as the latest move and choose a strategic subsequent move.\n",
            "\n",
            "Considering the best strategy to force a win, the likely best move from here is\n",
            "caught exception applying agent move\n",
            "Invalid xml\n",
            "Given the initial board configuration you provided, it's difficult to determine an immediate winning move because the board is currently empty. However, as an AI player, I would always aim for a winning move if possible. Let's assume the opponent has already made their first move.\n",
            "\n",
            "Since the board is empty, any move (A1, B1, or C1) can be considered. At this stage, let's make the move A1, which is a common starting move and can often lead to strategic dominance.\n",
            "\n",
            "```xml\n",
            "<move>A1</move>\n",
            "```\n",
            "\n",
            "If the board were different, I'd analyze the current state to\n",
            "caught exception applying agent move\n",
            "Invalid xml\n",
            "Given the initial board configuration you've provided, I need to make a strategic move to lead to an eventual win. Since I'm X, I'll look for a winning move first.\n",
            "\n",
            "The initial board:\n",
            "   1   2   3\n",
            "A  _ | _ | _\n",
            "B  _ | _ | _\n",
            "C  _ | _ | _\n",
            "\n",
            "Since I don't see any immediate threats or opportunities for a win, I can look ahead to see what my opponent might do. However, without knowing my opponent's moves, I'll make a move that blocks some potential future winning scenarios for them while simultaneously setting up my own future\n",
            "caught exception applying agent move\n",
            "Invalid xml\n",
            "Given the board position:\n",
            "\n",
            "```\n",
            "  1   2   3\n",
            "A  _ | _ | _\n",
            "B  _ | _ | _\n",
            "C  _ | _ | x\n",
            "```\n",
            "\n",
            "The opponent has marked an 'x' at position C3. I should aim to get an 'o' in the center of the board (position B2) to create a winning potential if possible. However, since that move is not immediately available, I will aim to have a corner like A2 to block further opponent center placement or force a win with next move.\n",
            "\n",
            "This means my most strategic move is:\n",
            "\n",
            "<move>A2\n",
            "caught exception applying agent move\n",
            "Invalid xml\n",
            "To guarantee a win, I need to look ahead at possible future states and find a move that maximizes my chances. Since I'm X and the first move, the best strategy is to set up a middle space to control the middle line and the potential winning lines.\n",
            "\n",
            "In the current board state:\n",
            "\n",
            "```\n",
            "  1   2   3\n",
            "A  _ | _ | _\n",
            "B  _ | _ | _\n",
            "C  _ | _ | _\n",
            "```\n",
            "\n",
            "I should consider moving to B3 to potentially force a win in the future. But if my opponent responds correctly, I might need to reconsider. Assuming no optimal defense\n",
            "caught exception applying agent move\n",
            "Invalid xml\n",
            "Given the current board configuration:\n",
            "\n",
            "```\n",
            "  1   2   3\n",
            "A  _ | _ | _\n",
            "B  _ | _ | x\n",
            "C  _ | _ | x\n",
            "```\n",
            "\n",
            "Since you are O and I play as O, I need to make the next move to get myself a winning position. Looking at the board:\n",
            "\n",
            "- Row B: There is no way to win on the second line with O. \n",
            "- C column already has 2 of x at position 3. \n",
            "\n",
            "The best possible move is to force a win, so I should aim to put O in position B3. This\n",
            "caught exception applying agent move\n",
            "Invalid xml\n",
            "Since the board is partly filled, I will analyze the board to find the best move that maximizes my chances of winning or at least not losing. The opponent has just placed an 'x' at position 'C2'. \n",
            "\n",
            "Here's the current board:\n",
            "   1   2   3\n",
            "A  _ | _ | _\n",
            "B  _ | _ | _\n",
            "C  _ | _ | x\n",
            "\n",
            "Given this board state, I will consider the possible moves and find the best one for my next move:\n",
            "\n",
            "1. **C1**: Opponent has taken C2, so C3 is a worthy alternative, but the\n",
            "caught exception applying agent move\n",
            "Invalid xml\n",
            "Given the current state of the board:\n",
            "\n",
            "```\n",
            "  1   2   3\n",
            "A  _ | _ | _\n",
            "B  _ | x | _\n",
            "C  _ | _ | _\n",
            "```\n",
            "\n",
            "Your (O) move should be 'A3' to block the winning move if the opponent (X) places an 'x' in 'C3'. If you make this move, the board will look like this:\n",
            "\n",
            "```\n",
            "  1   2   3\n",
            "A  _ | _ | O\n",
            "B  _ | x | _\n",
            "C  _ | _ | O\n",
            "```\n",
            "\n",
            "This forces your\n",
            "caught exception applying agent move\n",
            "Invalid xml\n",
            "Given the board configuration:\n",
            "\n",
            "```\n",
            "  1   2   3\n",
            "A  _ | _ | _\n",
            "B  _ | _ | _\n",
            "C  _ | x | _\n",
            "```\n",
            "\n",
            "The opponent has placed an 'x' in position C3, so the board looks like this:\n",
            "  \n",
            "```\n",
            "  1   2   3\n",
            "A  _ | _ | _\n",
            "B  _ | _ | _\n",
            "C  _ | x | _\n",
            "```\n",
            "\n",
            "Since 'x' has made their move, my move will be on B2. This move is part of a potential middle-game strategy in Tic-Tac-To\n",
            "caught exception applying agent move\n",
            "Invalid xml\n",
            "Given the game state provided, the opponent has already placed their symbol ('x') in the center (C3). Since there are no moves left for 'o' to make to win immediately, we should consider the second best move to prevent the opponent from winning in their next turn.\n",
            "\n",
            "Let's analyze the available options:\n",
            "- C2 and C3 are filled (X in C3).\n",
            "- B3 is empty and making it is a safer play than any other open space since it blocks the opponent from winning on the next turn.\n",
            "\n",
            "The optimal move is B3.\n",
            "\n",
            "Here is the XML representation for the move B3:\n",
            "\n",
            "```xml\n",
            "\n",
            "caught exception applying agent move\n",
            "Invalid xml\n",
            "Given the initial board position:\n",
            "\n",
            "```\n",
            "  1   2   3\n",
            "A  _ | x | _\n",
            "B  _ | _ | _\n",
            "C  _ | _ | _\n",
            "```\n",
            "\n",
            "I need to make a strategic move that will maximize my chances of winning. I'll first look for potential immediate winning moves and then try to prevent my opponent from winning.\n",
            "\n",
            "### Analyzing the board\n",
            "1. **First check row B:**\n",
            "   - Both rows A and C have two blanks, and B is currently empty, so I should play in B.\n",
            "\n",
            "2. **Next, check column 3:**\n",
            "   - If\n",
            "caught exception applying agent move\n",
            "Invalid xml\n",
            "Given the current board state, it looks like the game hasn't progressed very far. Since you are O (in a game of X and O), I need to make sure my move leads to a winning position or at least prevents a loss if needed. Here's the current board:\n",
            "```\n",
            " 1  2  3\n",
            "A  _ | _ | x\n",
            "B  _ | _ | _\n",
            "C  _ | _ | _\n",
            "```\n",
            "To make the best move for O, I'll look at two options:\n",
            "1. Winning move against the current position.\n",
            "2. Blocking potential wins by the opponent.\n",
            "\n",
            "However, in\n",
            "caught exception applying agent move\n",
            "Invalid xml\n",
            "Given the board configuration:\n",
            "\n",
            "```\n",
            "  1   2   3\n",
            "A  _ | _ | x\n",
            "B  _ | _ | _\n",
            "C  _ | _ | _\n",
            "```\n",
            "\n",
            "The optimal move here would be to take the center square, C2, as it offers a center-grid advantage in a typical tic-tac-toe AI strategy. However, since the most forward and immediate decisive move would be to block the opponent if playing optimally, and since this move offers a clear win if continued, a more direct but also less flexible option up front would be B3.\n",
            "\n",
            "Therefore, the most strategic initial move\n",
            "caught exception applying agent move\n",
            "Invalid xml\n",
            "Given the board state from your description, it's difficult to determine the best move without seeing the current state of the board. However, since you are the X player and always choosing the move most likely to lead to an eventual win, I will make an educated guess based on the optimal moves in tic-tac-toe strategy. In a standard tic-tac-toe game, the first player (X) is generally advised to start in corner or center to maximize chances of winning. Since A1 is a corner, here is a move I would suggest:\n",
            "\n",
            "<move>A1</move>\n",
            "\n",
            "Given this first move, the next optimal move\n",
            "caught exception applying agent move\n",
            "Invalid xml\n",
            "Given the current state of the board:\n",
            "\n",
            "```\n",
            "  1   2   3\n",
            "A  _ | _ | _\n",
            "B  x | _ | _\n",
            "C  _ | _ | _\n",
            "```\n",
            "\n",
            "There are no immediate winnable scenarios for O with the current position. The best strategic move would be to create a center position, which is a common and effective opening in tic-tac-toe. The best move in this position is B3 (assuming it's an available position, and typically the central position would be B3 or C3 if available). \n",
            "\n",
            "Here is the XML representation for the first move that leads towards\n",
            "caught exception applying agent move\n",
            "Invalid xml\n",
            "Since I don't see your move or the current state of the board, I'll start by making a move in the center (B3), which is a standard opening move in tic-tac-toe. Here’s how the board looks now:\n",
            "\n",
            "   1   2   3\n",
            "A  _ | x | _\n",
            "B  _ | _ | B\n",
            "C  _ | _ | _\n",
            "\n",
            "However, since your request was to make a move as 'o' and I'm the 'o' player AI, I'll make my first move in 'A1':\n",
            "\n",
            "<move>A1</move>\n",
            "\n",
            "This move prepares for\n",
            "Packed 48 trajectories into 4 sequences of length 2048\n"
          ]
        },
        {
          "data": {
            "application/vnd.jupyter.widget-view+json": {
              "model_id": "0390e2242a5747d895a3d29b3b36de87",
              "version_major": 2,
              "version_minor": 0
            },
            "text/plain": [
              "train:   0%|          | 0/4 [00:00<?, ?it/s]"
            ]
          },
          "metadata": {},
          "output_type": "display_data"
        }
      ],
      "source": [
        "for i in range(await model.get_step(), 300):\n",
        "    train_groups = await art.gather_trajectory_groups(\n",
        "        (\n",
        "            art.TrajectoryGroup(\n",
        "                rollout(model, i, is_validation=False) for _ in range(48)\n",
        "            )\n",
        "            for _ in range(1)\n",
        "        ),\n",
        "        pbar_desc=\"gather\",\n",
        "    )\n",
        "    await model.delete_checkpoints()\n",
        "    await model.train(train_groups, config=art.TrainConfig(learning_rate=1e-4))"
=======
     "data": {
      "text/html": [
       "Run data is saved locally in <code>/root/sky_workdir/examples/tic_tac_toe/wandb/run-20250419_081355-gpt-4o-mini</code>"
      ],
      "text/plain": [
       "<IPython.core.display.HTML object>"
>>>>>>> aa3bafb5
      ]
     },
     "metadata": {},
     "output_type": "display_data"
    },
    {
     "data": {
      "text/html": [
       "Resuming run <strong><a href='https://wandb.ai/openpipe-team/tic-tac-toe/runs/gpt-4o-mini' target=\"_blank\">gpt-4o-mini</a></strong> to <a href='https://wandb.ai/openpipe-team/tic-tac-toe' target=\"_blank\">Weights & Biases</a> (<a href='https://wandb.me/developer-guide' target=\"_blank\">docs</a>)<br>"
      ],
      "text/plain": [
       "<IPython.core.display.HTML object>"
      ]
     },
     "metadata": {},
     "output_type": "display_data"
    },
    {
     "data": {
      "text/html": [
       " View project at <a href='https://wandb.ai/openpipe-team/tic-tac-toe' target=\"_blank\">https://wandb.ai/openpipe-team/tic-tac-toe</a>"
      ],
      "text/plain": [
       "<IPython.core.display.HTML object>"
      ]
     },
     "metadata": {},
     "output_type": "display_data"
    },
    {
     "data": {
      "text/html": [
       " View run at <a href='https://wandb.ai/openpipe-team/tic-tac-toe/runs/gpt-4o-mini' target=\"_blank\">https://wandb.ai/openpipe-team/tic-tac-toe/runs/gpt-4o-mini</a>"
      ],
      "text/plain": [
       "<IPython.core.display.HTML object>"
      ]
     },
     "metadata": {},
     "output_type": "display_data"
    },
    {
     "name": "stderr",
     "output_type": "stream",
     "text": [
      "\u001b[34m\u001b[1mwandb\u001b[0m: \u001b[33mWARNING\u001b[0m Tried to log to step 0 that is less than the current step 1. Steps must be monotonically increasing, so this data will be ignored. See https://wandb.me/define-metric to log data out of order.\n"
     ]
    },
    {
     "data": {
      "text/html": [],
      "text/plain": [
       "<IPython.core.display.HTML object>"
      ]
     },
     "metadata": {},
     "output_type": "display_data"
    },
    {
     "data": {
      "text/html": [
       "<br>    <style><br>        .wandb-row {<br>            display: flex;<br>            flex-direction: row;<br>            flex-wrap: wrap;<br>            justify-content: flex-start;<br>            width: 100%;<br>        }<br>        .wandb-col {<br>            display: flex;<br>            flex-direction: column;<br>            flex-basis: 100%;<br>            flex: 1;<br>            padding: 10px;<br>        }<br>    </style><br><div class=\"wandb-row\"><div class=\"wandb-col\"><h3>Run summary:</h3><br/><table class=\"wandb\"><tr><td>val/exception_rate</td><td>0</td></tr><tr><td>val/reward</td><td>-1</td></tr><tr><td>val/reward_std_dev</td><td>0</td></tr><tr><td>val/test</td><td>5</td></tr></table><br/></div></div>"
      ],
      "text/plain": [
       "<IPython.core.display.HTML object>"
      ]
     },
     "metadata": {},
     "output_type": "display_data"
    },
    {
     "data": {
      "text/html": [
       " View run <strong style=\"color:#cdcd00\">gpt-4o-mini</strong> at: <a href='https://wandb.ai/openpipe-team/tic-tac-toe/runs/gpt-4o-mini' target=\"_blank\">https://wandb.ai/openpipe-team/tic-tac-toe/runs/gpt-4o-mini</a><br> View project at: <a href='https://wandb.ai/openpipe-team/tic-tac-toe' target=\"_blank\">https://wandb.ai/openpipe-team/tic-tac-toe</a><br>Synced 5 W&B file(s), 0 media file(s), 0 artifact file(s) and 0 other file(s)"
      ],
      "text/plain": [
       "<IPython.core.display.HTML object>"
      ]
     },
     "metadata": {},
     "output_type": "display_data"
    },
    {
     "data": {
      "text/html": [
       "Find logs at: <code>./wandb/run-20250419_081355-gpt-4o-mini/logs</code>"
      ],
      "text/plain": [
       "<IPython.core.display.HTML object>"
      ]
     },
     "metadata": {},
     "output_type": "display_data"
    },
    {
     "name": "stderr",
     "output_type": "stream",
     "text": [
      "ERROR:asyncio:Task was destroyed but it is pending!\n",
      "task: <Task pending name='Task-854' coro=<Event.wait() running at /root/miniconda3/lib/python3.10/asyncio/locks.py:214> wait_for=<Future cancelled>>\n"
     ]
    },
    {
     "data": {
      "text/html": [
       "Tracking run with wandb version 0.19.9"
      ],
      "text/plain": [
       "<IPython.core.display.HTML object>"
      ]
     },
     "metadata": {},
     "output_type": "display_data"
    },
    {
     "data": {
      "text/html": [
       "Run data is saved locally in <code>/root/sky_workdir/examples/tic_tac_toe/wandb/run-20250419_081359-gpt-4o</code>"
      ],
      "text/plain": [
       "<IPython.core.display.HTML object>"
      ]
     },
     "metadata": {},
     "output_type": "display_data"
    },
    {
     "data": {
      "text/html": [
       "Resuming run <strong><a href='https://wandb.ai/openpipe-team/tic-tac-toe/runs/gpt-4o' target=\"_blank\">gpt-4o</a></strong> to <a href='https://wandb.ai/openpipe-team/tic-tac-toe' target=\"_blank\">Weights & Biases</a> (<a href='https://wandb.me/developer-guide' target=\"_blank\">docs</a>)<br>"
      ],
      "text/plain": [
       "<IPython.core.display.HTML object>"
      ]
     },
     "metadata": {},
     "output_type": "display_data"
    },
    {
     "data": {
      "text/html": [
       " View project at <a href='https://wandb.ai/openpipe-team/tic-tac-toe' target=\"_blank\">https://wandb.ai/openpipe-team/tic-tac-toe</a>"
      ],
      "text/plain": [
       "<IPython.core.display.HTML object>"
      ]
     },
     "metadata": {},
     "output_type": "display_data"
    },
    {
     "data": {
      "text/html": [
       " View run at <a href='https://wandb.ai/openpipe-team/tic-tac-toe/runs/gpt-4o' target=\"_blank\">https://wandb.ai/openpipe-team/tic-tac-toe/runs/gpt-4o</a>"
      ],
      "text/plain": [
       "<IPython.core.display.HTML object>"
      ]
     },
     "metadata": {},
     "output_type": "display_data"
    },
    {
     "data": {
      "text/plain": [
       "[None, None]"
      ]
     },
     "execution_count": 7,
     "metadata": {},
     "output_type": "execute_result"
    },
    {
     "name": "stderr",
     "output_type": "stream",
     "text": [
      "\u001b[34m\u001b[1mwandb\u001b[0m: \u001b[33mWARNING\u001b[0m Tried to log to step 0 that is less than the current step 1. Steps must be monotonically increasing, so this data will be ignored. See https://wandb.me/define-metric to log data out of order.\n"
     ]
    }
   ],
   "source": [
    "import asyncio\n",
    "\n",
    "\n",
    "async def log_comparison_model(comparison_model: art.Model):\n",
    "    trajectories = await art.gather_trajectory_groups(\n",
    "        (\n",
    "            art.TrajectoryGroup(\n",
    "                rollout(comparison_model, 0, is_validation=True) for _ in range(12)\n",
    "            )\n",
    "            for _ in range(1)\n",
    "        ),\n",
    "        pbar_desc=f\"gather {comparison_model.name}\",\n",
    "        max_exceptions=1,\n",
    "    )\n",
    "\n",
    "    await comparison_model.log(\n",
    "        trajectories,\n",
    "        split=\"val\",\n",
    "    )\n",
    "\n",
    "\n",
    "promises = []\n",
    "\n",
    "for comparison_model in [gpt_4o_mini, gpt_4o]:\n",
    "    promises.append(log_comparison_model(comparison_model))\n",
    "\n",
    "await asyncio.gather(*promises)"
   ]
  }
 ],
 "metadata": {
  "kernelspec": {
   "display_name": ".venv",
   "language": "python",
   "name": "python3"
  },
  "language_info": {
   "codemirror_mode": {
    "name": "ipython",
    "version": 3
   },
   "file_extension": ".py",
   "mimetype": "text/x-python",
   "name": "python",
   "nbconvert_exporter": "python",
   "pygments_lexer": "ipython3",
   "version": "3.10.13"
  }
 },
 "nbformat": 4,
 "nbformat_minor": 2
}<|MERGE_RESOLUTION|>--- conflicted
+++ resolved
@@ -1,270 +1,16 @@
 {
- "cells": [
-  {
-   "cell_type": "code",
-   "execution_count": 1,
-   "metadata": {},
-   "outputs": [],
-   "source": [
-    "%load_ext autoreload\n",
-    "%autoreload 2"
-   ]
-  },
-  {
-   "cell_type": "code",
-   "execution_count": null,
-   "metadata": {},
-   "outputs": [
+  "cells": [
     {
-     "data": {
-      "text/html": [
-       "<style>\n",
-       ".cell-output-ipywidget-background {\n",
-       "    background-color: transparent !important;\n",
-       "}\n",
-       ":root {\n",
-       "    --jp-widgets-color: var(--vscode-editor-foreground);\n",
-       "    --jp-widgets-font-size: var(--vscode-editor-font-size);\n",
-       "}  \n",
-       "</style>\n"
-      ],
-      "text/plain": [
-       "<IPython.core.display.HTML object>"
+      "cell_type": "code",
+      "execution_count": 1,
+      "metadata": {},
+      "outputs": [],
+      "source": [
+        "%load_ext autoreload\n",
+        "%autoreload 2"
       ]
-     },
-     "metadata": {},
-     "output_type": "display_data"
-    }
-   ],
-   "source": [
-    "%%html\n",
-    "<style>\n",
-    ".cell-output-ipywidget-background {\n",
-    "    background-color: transparent !important;\n",
-    "}\n",
-    ":root {\n",
-    "    --jp-widgets-color: var(--vscode-editor-foreground);\n",
-    "    --jp-widgets-font-size: var(--vscode-editor-font-size);\n",
-    "}  \n",
-    "</style>"
-   ]
-  },
-  {
-   "cell_type": "code",
-   "execution_count": 3,
-   "metadata": {},
-   "outputs": [],
-   "source": [
-    "import random\n",
-    "from typing import TypedDict\n",
-    "from typing import Literal\n",
-    "import xml.etree.ElementTree as ET\n",
-    "\n",
-    "\n",
-    "class TicTacToeGame(TypedDict):\n",
-    "    board: list[list[str]]\n",
-    "    agent_symbol: Literal[\"x\", \"o\"]\n",
-    "    opponent_symbol: Literal[\"x\", \"o\"]\n",
-    "\n",
-    "\n",
-    "def generate_game(board_length: int = 3) -> TicTacToeGame:\n",
-    "    board = [[\"_\" for _ in range(board_length)] for _ in range(board_length)]\n",
-    "    agent_symbol = random.choice([\"x\", \"o\"])\n",
-    "    opponent_symbol = \"x\" if agent_symbol == \"o\" else \"o\"\n",
-    "    return {\n",
-    "        \"board\": board,\n",
-    "        \"agent_symbol\": agent_symbol,\n",
-    "        \"opponent_symbol\": opponent_symbol,\n",
-    "    }\n",
-    "\n",
-    "\n",
-    "def render_board(game: TicTacToeGame) -> str:\n",
-    "    board = game[\"board\"]\n",
-    "    board_length = len(board)\n",
-    "    # print something like this:\n",
-    "    #    1   2   3\n",
-    "    # A  _ | x | x\n",
-    "    # B  o | _ | _\n",
-    "    # C  _ | o | _\n",
-    "    # where _ is an empty cell\n",
-    "\n",
-    "    board_str = \"   \" + \"   \".join([str(i + 1) for i in range(board_length)]) + \"\\n\"\n",
-    "    for i in range(board_length):\n",
-    "        board_str += f\"{chr(65 + i)}  {board[i][0]} | {board[i][1]} | {board[i][2]}\\n\"\n",
-    "    return board_str\n",
-    "\n",
-    "\n",
-    "def get_opponent_move(game: TicTacToeGame) -> tuple[int, int]:\n",
-    "    # get a random empty cell\n",
-    "    empty_cells = [\n",
-    "        (i, j) for i in range(3) for j in range(3) if game[\"board\"][i][j] == \"_\"\n",
-    "    ]\n",
-    "    return random.choice(empty_cells)\n",
-    "\n",
-    "\n",
-    "def apply_agent_move(game: TicTacToeGame, move: str) -> None:\n",
-    "    board_length = len(game[\"board\"])\n",
-    "\n",
-    "    try:\n",
-    "        root = ET.fromstring(move)\n",
-    "        square = root.text\n",
-    "    except Exception as e:\n",
-    "        raise ValueError(\"Invalid xml\")\n",
-    "\n",
-    "    try:\n",
-    "        row_index = ord(square[0]) - 65\n",
-    "        col_index = int(square[1]) - 1\n",
-    "    except Exception as e:\n",
-    "        print(e)\n",
-    "        raise ValueError(\"Unable to parse square\")\n",
-    "\n",
-    "    if (\n",
-    "        row_index < 0\n",
-    "        or row_index >= board_length\n",
-    "        or col_index < 0\n",
-    "        or col_index >= board_length\n",
-    "    ):\n",
-    "        raise ValueError(\n",
-    "            f\"Invalid move, row or column out of bounds: {row_index}, {col_index}\"\n",
-    "        )\n",
-    "\n",
-    "    # check if the move is valid\n",
-    "    if game[\"board\"][row_index][col_index] != \"_\":\n",
-    "        raise ValueError(\"Square already occupied\")\n",
-    "\n",
-    "    game[\"board\"][row_index][col_index] = game[\"agent_symbol\"]\n",
-    "\n",
-    "\n",
-    "def check_winner(board: list[list[str]]) -> Literal[\"x\", \"o\", \"draw\", None]:\n",
-    "    board_length = len(board)\n",
-    "    # check rows\n",
-    "    for row in board:\n",
-    "        if row.count(row[0]) == board_length and row[0] != \"_\":\n",
-    "            return row[0]\n",
-    "    # check columns\n",
-    "    for col in range(board_length):\n",
-    "        if [board[row][col] for row in range(board_length)].count(\n",
-    "            board[0][col]\n",
-    "        ) == board_length and board[0][col] != \"_\":\n",
-    "            return board[0][col]\n",
-    "\n",
-    "    # top right to bottom left\n",
-    "    upward_diagonal = [board[i][board_length - i - 1] for i in range(board_length)]\n",
-    "    if (\n",
-    "        upward_diagonal.count(upward_diagonal[0]) == board_length\n",
-    "        and upward_diagonal[0] != \"_\"\n",
-    "    ):\n",
-    "        return upward_diagonal[0]\n",
-    "\n",
-    "    # top left to bottom right\n",
-    "    downward_diagonal = [board[i][i] for i in range(board_length)]\n",
-    "    if (\n",
-    "        downward_diagonal.count(downward_diagonal[0]) == board_length\n",
-    "        and downward_diagonal[0] != \"_\"\n",
-    "    ):\n",
-    "        return downward_diagonal[0]\n",
-    "\n",
-    "    # check for draw\n",
-    "    if all(cell != \"_\" for row in board for cell in row):\n",
-    "        return \"draw\"\n",
-    "    return None\n"
-   ]
-  },
-  {
-   "cell_type": "code",
-   "execution_count": 4,
-   "metadata": {},
-   "outputs": [
-    {
-     "name": "stdout",
-     "output_type": "stream",
-     "text": [
-      "OpenPipe client initialized\n"
-     ]
     },
     {
-     "name": "stderr",
-     "output_type": "stream",
-     "text": [
-      "/root/sky_workdir/src/art/__init__.py:10: UserWarning: WARNING: Unsloth should be imported before transformers, peft to ensure all optimizations are applied. Your code may run slower or encounter memory issues without these optimizations.\n",
-      "\n",
-      "Please restructure your imports with 'import unsloth' at the top of your file.\n",
-      "  import unsloth  # type: ignore\n"
-     ]
-    },
-    {
-     "name": "stdout",
-     "output_type": "stream",
-     "text": [
-      "🦥 Unsloth: Will patch your computer to enable 2x faster free finetuning.\n",
-      "Unsloth: Failed to patch Gemma3ForConditionalGeneration.\n",
-      "🦥 Unsloth Zoo will now patch everything to make training faster!\n",
-      "INFO 04-20 02:53:38 __init__.py:207] Automatically detected platform cuda.\n",
-      "==((====))==  Unsloth 2025.3.19: Fast Qwen2 patching. Transformers: 4.51.1. vLLM: 0.7.3.\n",
-      "   \\\\   /|    NVIDIA H100 PCIe. Num GPUs = 1. Max memory: 79.097 GB. Platform: Linux.\n",
-      "O^O/ \\_/ \\    Torch: 2.5.1+cu124. CUDA: 9.0. CUDA Toolkit: 12.4. Triton: 3.1.0\n",
-      "\\        /    Bfloat16 = TRUE. FA [Xformers = 0.0.29.post1. FA2 = False]\n",
-      " \"-____-\"     Free license: http://github.com/unslothai/unsloth\n",
-      "Unsloth: Fast downloading is enabled - ignore downloading bars which are red colored!\n",
-      "Unsloth: vLLM loading unsloth/qwen2.5-3b-instruct-unsloth-bnb-4bit with actual GPU utilization = 78.39%\n",
-      "Unsloth: Your GPU has CUDA compute capability 9.0 with VRAM = 79.1 GB.\n",
-      "Unsloth: Using conservativeness = 1.0. Chunked prefill tokens = 32768. Num Sequences = 368.\n",
-      "Unsloth: vLLM's KV Cache can use up to 59.78 GB. Also swap space = 6 GB.\n",
-      "INFO 04-20 02:53:56 config.py:549] This model supports multiple tasks: {'embed', 'classify', 'generate', 'reward', 'score'}. Defaulting to 'generate'.\n",
-      "Unsloth: vLLM Bitsandbytes config using kwargs = {'load_in_8bit': False, 'load_in_4bit': True, 'bnb_4bit_compute_dtype': 'bfloat16', 'bnb_4bit_quant_storage': 'uint8', 'bnb_4bit_quant_type': 'nf4', 'bnb_4bit_use_double_quant': True, 'llm_int8_enable_fp32_cpu_offload': False, 'llm_int8_has_fp16_weight': False, 'llm_int8_skip_modules': ['lm_head', 'multi_modal_projector', 'merger', 'modality_projection', 'model.layers.2.mlp', 'model.layers.3.mlp', 'model.layers.30.mlp'], 'llm_int8_threshold': 6.0}\n",
-      "INFO 04-20 02:53:56 llm_engine.py:234] Initializing a V0 LLM engine (v0.7.3) with config: model='unsloth/qwen2.5-3b-instruct-unsloth-bnb-4bit', speculative_config=None, tokenizer='unsloth/qwen2.5-3b-instruct-unsloth-bnb-4bit', skip_tokenizer_init=False, tokenizer_mode=auto, revision=None, override_neuron_config=None, tokenizer_revision=None, trust_remote_code=False, dtype=torch.bfloat16, max_seq_len=32768, download_dir=None, load_format=bitsandbytes, tensor_parallel_size=1, pipeline_parallel_size=1, disable_custom_all_reduce=False, quantization=bitsandbytes, enforce_eager=False, kv_cache_dtype=auto,  device_config=cuda:0, decoding_config=DecodingConfig(guided_decoding_backend='xgrammar'), observability_config=ObservabilityConfig(otlp_traces_endpoint=None, collect_model_forward_time=False, collect_model_execute_time=False), seed=0, served_model_name=unsloth/qwen2.5-3b-instruct-unsloth-bnb-4bit, num_scheduler_steps=16, multi_step_stream_outputs=True, enable_prefix_caching=True, chunked_prefill_enabled=False, use_async_output_proc=True, disable_mm_preprocessor_cache=False, mm_processor_kwargs=None, pooler_config=None, compilation_config={\"level\":0,\"splitting_ops\":[],\"compile_sizes\":[],\"cudagraph_capture_sizes\":[368,360,352,344,336,328,320,312,304,296,288,280,272,264,256,248,240,232,224,216,208,200,192,184,176,168,160,152,144,136,128,120,112,104,96,88,80,72,64,56,48,40,32,24,16,8,4,2,1],\"max_capture_size\":368}, use_cached_outputs=False, \n",
-      "INFO 04-20 02:53:56 cuda.py:229] Using Flash Attention backend.\n",
-      "WARNING 04-20 02:53:56 registry.py:335] `mm_limits` has already been set for model=unsloth/qwen2.5-3b-instruct-unsloth-bnb-4bit, and will be overwritten by the new values.\n",
-      "INFO 04-20 02:53:57 model_runner.py:1110] Starting to load model unsloth/qwen2.5-3b-instruct-unsloth-bnb-4bit...\n",
-      "INFO 04-20 02:53:57 loader.py:1089] Loading weights with BitsAndBytes quantization.  May take a while ...\n",
-      "INFO 04-20 02:53:57 weight_utils.py:254] Using model weights format ['*.safetensors']\n"
-     ]
-    },
-    {
-     "name": "stderr",
-     "output_type": "stream",
-     "text": [
-      "Loading safetensors checkpoint shards:   0% Completed | 0/1 [00:00<?, ?it/s]\n",
-      "Loading safetensors checkpoint shards: 100% Completed | 1/1 [00:00<00:00,  1.46it/s]\n",
-      "Loading safetensors checkpoint shards: 100% Completed | 1/1 [00:00<00:00,  1.46it/s]\n",
-      "\n",
-      "Loading safetensors checkpoint shards:   0% Completed | 0/1 [00:00<?, ?it/s]\n",
-      "Loading safetensors checkpoint shards: 100% Completed | 1/1 [00:00<00:00,  1.35it/s]\n",
-      "Loading safetensors checkpoint shards: 100% Completed | 1/1 [00:00<00:00,  1.35it/s]\n",
-      "\n"
-     ]
-    },
-    {
-     "name": "stdout",
-     "output_type": "stream",
-     "text": [
-      "INFO 04-20 02:53:59 model_runner.py:1115] Loading model weights took 2.2265 GB\n",
-      "INFO 04-20 02:53:59 punica_selector.py:18] Using PunicaWrapperGPU.\n",
-      "INFO 04-20 02:54:04 worker.py:267] Memory profiling takes 4.70 seconds\n",
-      "INFO 04-20 02:54:04 worker.py:267] the current vLLM instance can use total_gpu_memory (79.10GiB) x gpu_memory_utilization (0.78) = 62.01GiB\n",
-      "INFO 04-20 02:54:04 worker.py:267] model weights take 2.23GiB; non_torch_memory takes 0.14GiB; PyTorch activation peak memory takes 2.71GiB; the rest of the memory reserved for KV Cache is 56.92GiB.\n",
-      "INFO 04-20 02:54:04 executor_base.py:111] # cuda blocks: 103626, # CPU blocks: 10922\n",
-      "INFO 04-20 02:54:04 executor_base.py:116] Maximum concurrency for 32768 tokens per request: 50.60x\n",
-      "INFO 04-20 02:54:12 model_runner.py:1434] Capturing cudagraphs for decoding. This may lead to unexpected consequences if the model is not static. To run the model in eager mode, set 'enforce_eager=True' or use '--enforce-eager' in the CLI. If out-of-memory error occurs during cudagraph capture, consider decreasing `gpu_memory_utilization` or switching to eager mode. You can also reduce the `max_num_seqs` as needed to decrease memory usage.\n"
-     ]
-    },
-    {
-     "name": "stderr",
-     "output_type": "stream",
-     "text": [
-      "Capturing CUDA graph shapes: 100%|██████████| 49/49 [00:43<00:00,  1.13it/s]\n"
-     ]
-    },
-    {
-     "name": "stdout",
-     "output_type": "stream",
-     "text": [
-      "INFO 04-20 02:54:55 model_runner.py:1562] Graph capturing finished in 43 secs, took 1.30 GiB\n",
-      "INFO 04-20 02:54:55 llm_engine.py:436] init engine (profile, create kv cache, warmup model) took 56.31 seconds\n"
-     ]
-    },
-    {
-<<<<<<< HEAD
       "cell_type": "code",
       "execution_count": 2,
       "metadata": {},
@@ -289,296 +35,142 @@
           "metadata": {},
           "output_type": "display_data"
         }
-=======
-     "name": "stderr",
-     "output_type": "stream",
-     "text": [
-      "Unsloth 2025.3.19 patched 36 layers with 36 QKV layers, 36 O layers and 36 MLP layers.\n",
-      "Unsloth: Already have LoRA adapters! We shall skip this step.\n"
-     ]
-    }
-   ],
-   "source": [
-    "import art\n",
-    "from dotenv import load_dotenv\n",
-    "import random\n",
-    "from pydantic import BaseModel\n",
-    "\n",
-    "from openpipe.client import OpenPipe\n",
-    "\n",
-    "load_dotenv()\n",
-    "\n",
-    "op_client = OpenPipe()\n",
-    "print(\"OpenPipe client initialized\")\n",
-    "\n",
-    "random.seed(42)\n",
-    "\n",
-    "api = art.LocalAPI()\n",
-    "\n",
-    "\n",
-    "class CustomConfig(BaseModel):\n",
-    "    litellm_model_name: str | None = None\n",
-    "\n",
-    "\n",
-    "model = art.TrainableModel(\n",
-    "    name=\"004\", project=\"tic-tac-toe\", base_model=\"Qwen/Qwen2.5-3B-Instruct\"\n",
-    ")\n",
-    "await model.register(api)\n",
-    "\n",
-    "gpt_4o_mini = art.Model(\n",
-    "    name=\"gpt-4o-mini\",\n",
-    "    project=\"tic-tac-toe\",\n",
-    "    config=CustomConfig(\n",
-    "        litellm_model_name=\"openai/gpt-4o-mini\",\n",
-    "    ),\n",
-    ")\n",
-    "await gpt_4o_mini.register(api)\n",
-    "\n",
-    "gpt_4o = art.Model(\n",
-    "    name=\"gpt-4o\",\n",
-    "    project=\"tic-tac-toe\",\n",
-    "    config=CustomConfig(\n",
-    "        litellm_model_name=\"openai/gpt-4o\",\n",
-    "    ),\n",
-    ")\n",
-    "await gpt_4o.register(api)"
-   ]
-  },
-  {
-   "cell_type": "code",
-   "execution_count": 5,
-   "metadata": {},
-   "outputs": [],
-   "source": [
-    "import art\n",
-    "import openai\n",
-    "import time\n",
-    "from litellm import acompletion\n",
-    "import math\n",
-    "\n",
-    "from art.utils.litellm import convert_litellm_choice_to_openai\n",
-    "\n",
-    "\n",
-    "@art.retry(exceptions=(openai.LengthFinishReasonError,))\n",
-    "async def rollout(\n",
-    "    model: art.Model, iteration: int, is_validation: bool\n",
-    ") -> art.Trajectory:\n",
-    "    game = generate_game()\n",
-    "\n",
-    "    trajectory = art.Trajectory(\n",
-    "        messages_and_choices=[\n",
-    "            {\n",
-    "                \"role\": \"system\",\n",
-    "                \"content\": f\"You are a tic-tac-toe player. You are playing against an opponent. Always choose the move most likely to lead to an eventual win. Return the move in the xml format <move>A1</move>, <move>B2</move>, <move>C3</move>, etc. You are the {game['agent_symbol']} symbol.\",\n",
-    "            }\n",
-    "        ],\n",
-    "        reward=0,\n",
-    "    )\n",
-    "\n",
-    "    move_number = 0\n",
-    "\n",
-    "    if game[\"agent_symbol\"] == \"o\":\n",
-    "        starting_opponent_move = get_opponent_move(game)\n",
-    "        game[\"board\"][starting_opponent_move[0]][starting_opponent_move[1]] = game[\n",
-    "            \"opponent_symbol\"\n",
-    "        ]\n",
-    "\n",
-    "    while check_winner(game[\"board\"]) is None:\n",
-    "        trajectory.messages_and_choices.append(\n",
-    "            {\"role\": \"user\", \"content\": render_board(game)}\n",
-    "        )\n",
-    "\n",
-    "        requested_at = int(time.time() * 1000)\n",
-    "        messages = trajectory.messages()\n",
-    "\n",
-    "        try:\n",
-    "            model_id = (\n",
-    "                model.config.litellm_model_name\n",
-    "                if isinstance(model.config, CustomConfig)\n",
-    "                else f\"hosted_vllm/{model.name}\"\n",
-    "            )\n",
-    "            chat_completion = await acompletion(\n",
-    "                base_url=model.inference_base_url,\n",
-    "                api_key=model.inference_api_key,\n",
-    "                model=model_id,\n",
-    "                messages=messages,\n",
-    "                max_completion_tokens=128,\n",
-    "            )\n",
-    "            last_completion = chat_completion\n",
-    "        except openai.LengthFinishReasonError as e:\n",
-    "            raise e\n",
-    "        except Exception as e:\n",
-    "            print(\"caught exception generating chat completion\")\n",
-    "            print(e)\n",
-    "            global failing_trajectory\n",
-    "            failing_trajectory = trajectory\n",
-    "            raise e\n",
-    "\n",
-    "        try:\n",
-    "            op_client.report(\n",
-    "                requested_at=requested_at,\n",
-    "                received_at=int(time.time() * 1000),\n",
-    "                req_payload={\n",
-    "                    \"model\": model.name,\n",
-    "                    \"messages\": messages,\n",
-    "                    \"metadata\": {\n",
-    "                        \"notebook-id\": \"tic-tac-toe\",\n",
-    "                        \"iteration\": str(iteration),\n",
-    "                        \"validation\": str(is_validation),\n",
-    "                        \"move_number\": str(move_number),\n",
-    "                    },\n",
-    "                },\n",
-    "                resp_payload=chat_completion,\n",
-    "                status_code=200,\n",
-    "            )\n",
-    "        except Exception as e:\n",
-    "            print(f\"Error reporting to OpenPipe: {e}\")\n",
-    "\n",
-    "        choice = convert_litellm_choice_to_openai(chat_completion.choices[0])\n",
-    "        content = choice.message.content\n",
-    "        assert isinstance(content, str)\n",
-    "        trajectory.messages_and_choices.append(choice)\n",
-    "\n",
-    "        try:\n",
-    "            apply_agent_move(game, content)\n",
-    "        except ValueError as e:\n",
-    "            trajectory.reward = -1 + (math.log(move_number + 1) / math.log(100))\n",
-    "            break\n",
-    "\n",
-    "        if check_winner(game[\"board\"]) is not None:\n",
-    "            break\n",
-    "        move_number += 1\n",
-    "\n",
-    "        opponent_move = get_opponent_move(game)\n",
-    "        game[\"board\"][opponent_move[0]][opponent_move[1]] = game[\"opponent_symbol\"]\n",
-    "\n",
-    "    winner = check_winner(game[\"board\"])\n",
-    "\n",
-    "    if winner == game[\"agent_symbol\"]:\n",
-    "        trajectory.reward = 1\n",
-    "    elif winner == game[\"opponent_symbol\"]:\n",
-    "        trajectory.reward = 0\n",
-    "    elif winner == \"draw\":\n",
-    "        trajectory.reward = 0.5\n",
-    "\n",
-    "    try:\n",
-    "        op_client.update_log_metadata(\n",
-    "            filters=[\n",
-    "                {\n",
-    "                    \"field\": \"completionId\",\n",
-    "                    \"equals\": last_completion.id,\n",
-    "                }\n",
-    "            ],\n",
-    "            metadata={\n",
-    "                \"reward\": str(trajectory.reward),\n",
-    "                \"reward_assigned\": \"true\",\n",
-    "            },\n",
-    "        )\n",
-    "    except Exception as e:\n",
-    "        print(f\"Error updating log metadata: {e}\")\n",
-    "\n",
-    "        print(trajectory.reward)\n",
-    "\n",
-    "    return trajectory\n"
-   ]
-  },
-  {
-   "cell_type": "code",
-   "execution_count": null,
-   "metadata": {},
-   "outputs": [],
-   "source": [
-    "for i in range(await model.get_step(), 300):\n",
-    "    train_groups = await art.gather_trajectory_groups(\n",
-    "        (\n",
-    "            art.TrajectoryGroup(\n",
-    "                rollout(model, i, is_validation=False) for _ in range(48)\n",
-    "            )\n",
-    "            for _ in range(1)\n",
-    "        ),\n",
-    "        pbar_desc=\"gather\",\n",
-    "    )\n",
-    "    await model.delete_checkpoints()\n",
-    "    await model.train(train_groups, config=art.TrainConfig(learning_rate=1e-4))"
-   ]
-  },
-  {
-   "cell_type": "code",
-   "execution_count": 7,
-   "metadata": {},
-   "outputs": [
-    {
-     "data": {
-      "application/vnd.jupyter.widget-view+json": {
-       "model_id": "878ff660265b4a07a5b6ef021bc9a2e4",
-       "version_major": 2,
-       "version_minor": 0
-      },
-      "text/plain": [
-       "gather gpt-4o-mini:   0%|          | 0/12 [00:00<?, ?it/s]"
+      ],
+      "source": [
+        "%%html\n",
+        "<style>\n",
+        ".cell-output-ipywidget-background {\n",
+        "    background-color: transparent !important;\n",
+        "}\n",
+        ":root {\n",
+        "    --jp-widgets-color: var(--vscode-editor-foreground);\n",
+        "    --jp-widgets-font-size: var(--vscode-editor-font-size);\n",
+        "}  \n",
+        "</style>"
       ]
-     },
-     "metadata": {},
-     "output_type": "display_data"
     },
     {
-     "data": {
-      "application/vnd.jupyter.widget-view+json": {
-       "model_id": "2aa6968c8b3246f492c656a2e6a6c7f5",
-       "version_major": 2,
-       "version_minor": 0
-      },
-      "text/plain": [
-       "gather gpt-4o:   0%|          | 0/12 [00:00<?, ?it/s]"
+      "cell_type": "code",
+      "execution_count": 3,
+      "metadata": {},
+      "outputs": [],
+      "source": [
+        "import random\n",
+        "from typing import TypedDict\n",
+        "from typing import Literal\n",
+        "import xml.etree.ElementTree as ET\n",
+        "\n",
+        "\n",
+        "class TicTacToeGame(TypedDict):\n",
+        "    board: list[list[str]]\n",
+        "    agent_symbol: Literal[\"x\", \"o\"]\n",
+        "    opponent_symbol: Literal[\"x\", \"o\"]\n",
+        "\n",
+        "\n",
+        "def generate_game(board_length: int = 3) -> TicTacToeGame:\n",
+        "    board = [[\"_\" for _ in range(board_length)] for _ in range(board_length)]\n",
+        "    agent_symbol = random.choice([\"x\", \"o\"])\n",
+        "    opponent_symbol = \"x\" if agent_symbol == \"o\" else \"o\"\n",
+        "    return {\n",
+        "        \"board\": board,\n",
+        "        \"agent_symbol\": agent_symbol,\n",
+        "        \"opponent_symbol\": opponent_symbol,\n",
+        "    }\n",
+        "\n",
+        "\n",
+        "def render_board(game: TicTacToeGame) -> str:\n",
+        "    board = game[\"board\"]\n",
+        "    board_length = len(board)\n",
+        "    # print something like this:\n",
+        "    #    1   2   3\n",
+        "    # A  _ | x | x\n",
+        "    # B  o | _ | _\n",
+        "    # C  _ | o | _\n",
+        "    # where _ is an empty cell\n",
+        "\n",
+        "    board_str = \"   \" + \"   \".join([str(i + 1) for i in range(board_length)]) + \"\\n\"\n",
+        "    for i in range(board_length):\n",
+        "        board_str += f\"{chr(65 + i)}  {board[i][0]} | {board[i][1]} | {board[i][2]}\\n\"\n",
+        "    return board_str\n",
+        "\n",
+        "\n",
+        "def get_opponent_move(game: TicTacToeGame) -> tuple[int, int]:\n",
+        "    # get a random empty cell\n",
+        "    empty_cells = [\n",
+        "        (i, j) for i in range(3) for j in range(3) if game[\"board\"][i][j] == \"_\"\n",
+        "    ]\n",
+        "    return random.choice(empty_cells)\n",
+        "\n",
+        "\n",
+        "def apply_agent_move(game: TicTacToeGame, move: str) -> None:\n",
+        "    board_length = len(game[\"board\"])\n",
+        "\n",
+        "    try:\n",
+        "        root = ET.fromstring(move)\n",
+        "        square = root.text\n",
+        "    except Exception as e:\n",
+        "        raise ValueError(\"Invalid xml\")\n",
+        "\n",
+        "    try:\n",
+        "        row_index = ord(square[0]) - 65\n",
+        "        col_index = int(square[1]) - 1\n",
+        "    except Exception as e:\n",
+        "        print(e)\n",
+        "        raise ValueError(\"Unable to parse square\")\n",
+        "\n",
+        "    if (\n",
+        "        row_index < 0\n",
+        "        or row_index >= board_length\n",
+        "        or col_index < 0\n",
+        "        or col_index >= board_length\n",
+        "    ):\n",
+        "        raise ValueError(\n",
+        "            f\"Invalid move, row or column out of bounds: {row_index}, {col_index}\"\n",
+        "        )\n",
+        "\n",
+        "    # check if the move is valid\n",
+        "    if game[\"board\"][row_index][col_index] != \"_\":\n",
+        "        raise ValueError(\"Square already occupied\")\n",
+        "\n",
+        "    game[\"board\"][row_index][col_index] = game[\"agent_symbol\"]\n",
+        "\n",
+        "\n",
+        "def check_winner(board: list[list[str]]) -> Literal[\"x\", \"o\", \"draw\", None]:\n",
+        "    board_length = len(board)\n",
+        "    # check rows\n",
+        "    for row in board:\n",
+        "        if row.count(row[0]) == board_length and row[0] != \"_\":\n",
+        "            return row[0]\n",
+        "    # check columns\n",
+        "    for col in range(board_length):\n",
+        "        if [board[row][col] for row in range(board_length)].count(\n",
+        "            board[0][col]\n",
+        "        ) == board_length and board[0][col] != \"_\":\n",
+        "            return board[0][col]\n",
+        "\n",
+        "    # top right to bottom left\n",
+        "    upward_diagonal = [board[i][board_length - i - 1] for i in range(board_length)]\n",
+        "    if (\n",
+        "        upward_diagonal.count(upward_diagonal[0]) == board_length\n",
+        "        and upward_diagonal[0] != \"_\"\n",
+        "    ):\n",
+        "        return upward_diagonal[0]\n",
+        "\n",
+        "    # top left to bottom right\n",
+        "    downward_diagonal = [board[i][i] for i in range(board_length)]\n",
+        "    if (\n",
+        "        downward_diagonal.count(downward_diagonal[0]) == board_length\n",
+        "        and downward_diagonal[0] != \"_\"\n",
+        "    ):\n",
+        "        return downward_diagonal[0]\n",
+        "\n",
+        "    # check for draw\n",
+        "    if all(cell != \"_\" for row in board for cell in row):\n",
+        "        return \"draw\"\n",
+        "    return None\n"
       ]
-     },
-     "metadata": {},
-     "output_type": "display_data"
     },
     {
-     "name": "stderr",
-     "output_type": "stream",
-     "text": [
-      "\u001b[34m\u001b[1mwandb\u001b[0m: \u001b[32m\u001b[41mERROR\u001b[0m The nbformat package was not found. It is required to save notebook history.\n"
-     ]
-    },
-    {
-     "data": {
-      "text/html": [],
-      "text/plain": [
-       "<IPython.core.display.HTML object>"
-      ]
-     },
-     "metadata": {},
-     "output_type": "display_data"
-    },
-    {
-     "data": {
-      "text/html": [
-       "<br>    <style><br>        .wandb-row {<br>            display: flex;<br>            flex-direction: row;<br>            flex-wrap: wrap;<br>            justify-content: flex-start;<br>            width: 100%;<br>        }<br>        .wandb-col {<br>            display: flex;<br>            flex-direction: column;<br>            flex-basis: 100%;<br>            flex: 1;<br>            padding: 10px;<br>        }<br>    </style><br><div class=\"wandb-row\"><div class=\"wandb-col\"><h3>Run history:</h3><br/><table class=\"wandb\"><tr><td>train/completion_tokens</td><td>▁</td></tr><tr><td>train/exception_rate</td><td>▁</td></tr><tr><td>train/reward</td><td>▁</td></tr><tr><td>train/reward_std_dev</td><td>▁</td></tr><tr><td>train/test</td><td>▁</td></tr></table><br/></div><div class=\"wandb-col\"><h3>Run summary:</h3><br/><table class=\"wandb\"><tr><td>train/completion_tokens</td><td>3.1</td></tr><tr><td>train/exception_rate</td><td>0</td></tr><tr><td>train/reward</td><td>-1</td></tr><tr><td>train/reward_std_dev</td><td>0</td></tr><tr><td>train/test</td><td>5</td></tr></table><br/></div></div>"
->>>>>>> aa3bafb5
-      ],
-      "text/plain": [
-       "<IPython.core.display.HTML object>"
-      ]
-     },
-     "metadata": {},
-     "output_type": "display_data"
-    },
-    {
-     "data": {
-      "text/html": [
-       " View run <strong style=\"color:#cdcd00\">002</strong> at: <a href='https://wandb.ai/openpipe-team/tic-tac-toe/runs/002' target=\"_blank\">https://wandb.ai/openpipe-team/tic-tac-toe/runs/002</a><br> View project at: <a href='https://wandb.ai/openpipe-team/tic-tac-toe' target=\"_blank\">https://wandb.ai/openpipe-team/tic-tac-toe</a><br>Synced 5 W&B file(s), 0 media file(s), 0 artifact file(s) and 0 other file(s)"
-      ],
-      "text/plain": [
-       "<IPython.core.display.HTML object>"
-      ]
-     },
-     "metadata": {},
-     "output_type": "display_data"
-    },
-    {
-<<<<<<< HEAD
       "cell_type": "code",
       "execution_count": 4,
       "metadata": {},
@@ -721,21 +313,9 @@
         "    ),\n",
         ")\n",
         "await gpt_4o.register(api)"
-=======
-     "data": {
-      "text/html": [
-       "Find logs at: <code>./wandb/run-20250419_081327-002/logs</code>"
-      ],
-      "text/plain": [
-       "<IPython.core.display.HTML object>"
->>>>>>> aa3bafb5
       ]
-     },
-     "metadata": {},
-     "output_type": "display_data"
     },
     {
-<<<<<<< HEAD
       "cell_type": "code",
       "execution_count": 11,
       "metadata": {},
@@ -785,8 +365,8 @@
         "        try:\n",
         "            model_id = model.config.litellm_model_name if isinstance(model.config, CustomConfig) else f\"hosted_vllm/{model.name}\"\n",
         "            chat_completion = await acompletion(\n",
-        "                base_url=model.base_url,\n",
-        "                api_key=model.api_key,\n",
+        "                base_url=model.inference_base_url,\n",
+        "                api_key=model.inference_api_key,\n",
         "                model=model_id,\n",
         "                messages=messages,\n",
         "                max_completion_tokens=128,\n",
@@ -867,21 +447,9 @@
         "        print(trajectory.reward)\n",
         "\n",
         "    return trajectory\n"
-=======
-     "data": {
-      "text/html": [
-       "Tracking run with wandb version 0.19.9"
-      ],
-      "text/plain": [
-       "<IPython.core.display.HTML object>"
->>>>>>> aa3bafb5
       ]
-     },
-     "metadata": {},
-     "output_type": "display_data"
     },
     {
-<<<<<<< HEAD
       "cell_type": "code",
       "execution_count": null,
       "metadata": {},
@@ -1533,244 +1101,339 @@
         "    )\n",
         "    await model.delete_checkpoints()\n",
         "    await model.train(train_groups, config=art.TrainConfig(learning_rate=1e-4))"
-=======
-     "data": {
-      "text/html": [
-       "Run data is saved locally in <code>/root/sky_workdir/examples/tic_tac_toe/wandb/run-20250419_081355-gpt-4o-mini</code>"
-      ],
-      "text/plain": [
-       "<IPython.core.display.HTML object>"
->>>>>>> aa3bafb5
       ]
-     },
-     "metadata": {},
-     "output_type": "display_data"
     },
     {
-     "data": {
-      "text/html": [
-       "Resuming run <strong><a href='https://wandb.ai/openpipe-team/tic-tac-toe/runs/gpt-4o-mini' target=\"_blank\">gpt-4o-mini</a></strong> to <a href='https://wandb.ai/openpipe-team/tic-tac-toe' target=\"_blank\">Weights & Biases</a> (<a href='https://wandb.me/developer-guide' target=\"_blank\">docs</a>)<br>"
+      "cell_type": "code",
+      "execution_count": 7,
+      "metadata": {},
+      "outputs": [
+        {
+          "data": {
+            "application/vnd.jupyter.widget-view+json": {
+              "model_id": "878ff660265b4a07a5b6ef021bc9a2e4",
+              "version_major": 2,
+              "version_minor": 0
+            },
+            "text/plain": [
+              "gather gpt-4o-mini:   0%|          | 0/12 [00:00<?, ?it/s]"
+            ]
+          },
+          "metadata": {},
+          "output_type": "display_data"
+        },
+        {
+          "data": {
+            "application/vnd.jupyter.widget-view+json": {
+              "model_id": "2aa6968c8b3246f492c656a2e6a6c7f5",
+              "version_major": 2,
+              "version_minor": 0
+            },
+            "text/plain": [
+              "gather gpt-4o:   0%|          | 0/12 [00:00<?, ?it/s]"
+            ]
+          },
+          "metadata": {},
+          "output_type": "display_data"
+        },
+        {
+          "name": "stderr",
+          "output_type": "stream",
+          "text": [
+            "\u001b[34m\u001b[1mwandb\u001b[0m: \u001b[32m\u001b[41mERROR\u001b[0m The nbformat package was not found. It is required to save notebook history.\n"
+          ]
+        },
+        {
+          "data": {
+            "text/html": [],
+            "text/plain": [
+              "<IPython.core.display.HTML object>"
+            ]
+          },
+          "metadata": {},
+          "output_type": "display_data"
+        },
+        {
+          "data": {
+            "text/html": [
+              "<br>    <style><br>        .wandb-row {<br>            display: flex;<br>            flex-direction: row;<br>            flex-wrap: wrap;<br>            justify-content: flex-start;<br>            width: 100%;<br>        }<br>        .wandb-col {<br>            display: flex;<br>            flex-direction: column;<br>            flex-basis: 100%;<br>            flex: 1;<br>            padding: 10px;<br>        }<br>    </style><br><div class=\"wandb-row\"><div class=\"wandb-col\"><h3>Run history:</h3><br/><table class=\"wandb\"><tr><td>train/completion_tokens</td><td>▁</td></tr><tr><td>train/exception_rate</td><td>▁</td></tr><tr><td>train/reward</td><td>▁</td></tr><tr><td>train/reward_std_dev</td><td>▁</td></tr><tr><td>train/test</td><td>▁</td></tr></table><br/></div><div class=\"wandb-col\"><h3>Run summary:</h3><br/><table class=\"wandb\"><tr><td>train/completion_tokens</td><td>3.1</td></tr><tr><td>train/exception_rate</td><td>0</td></tr><tr><td>train/reward</td><td>-1</td></tr><tr><td>train/reward_std_dev</td><td>0</td></tr><tr><td>train/test</td><td>5</td></tr></table><br/></div></div>"
+            ],
+            "text/plain": [
+              "<IPython.core.display.HTML object>"
+            ]
+          },
+          "metadata": {},
+          "output_type": "display_data"
+        },
+        {
+          "data": {
+            "text/html": [
+              " View run <strong style=\"color:#cdcd00\">002</strong> at: <a href='https://wandb.ai/openpipe-team/tic-tac-toe/runs/002' target=\"_blank\">https://wandb.ai/openpipe-team/tic-tac-toe/runs/002</a><br> View project at: <a href='https://wandb.ai/openpipe-team/tic-tac-toe' target=\"_blank\">https://wandb.ai/openpipe-team/tic-tac-toe</a><br>Synced 5 W&B file(s), 0 media file(s), 0 artifact file(s) and 0 other file(s)"
+            ],
+            "text/plain": [
+              "<IPython.core.display.HTML object>"
+            ]
+          },
+          "metadata": {},
+          "output_type": "display_data"
+        },
+        {
+          "data": {
+            "text/html": [
+              "Find logs at: <code>./wandb/run-20250419_081327-002/logs</code>"
+            ],
+            "text/plain": [
+              "<IPython.core.display.HTML object>"
+            ]
+          },
+          "metadata": {},
+          "output_type": "display_data"
+        },
+        {
+          "data": {
+            "text/html": [
+              "Tracking run with wandb version 0.19.9"
+            ],
+            "text/plain": [
+              "<IPython.core.display.HTML object>"
+            ]
+          },
+          "metadata": {},
+          "output_type": "display_data"
+        },
+        {
+          "data": {
+            "text/html": [
+              "Run data is saved locally in <code>/root/sky_workdir/examples/tic_tac_toe/wandb/run-20250419_081355-gpt-4o-mini</code>"
+            ],
+            "text/plain": [
+              "<IPython.core.display.HTML object>"
+            ]
+          },
+          "metadata": {},
+          "output_type": "display_data"
+        },
+        {
+          "data": {
+            "text/html": [
+              "Resuming run <strong><a href='https://wandb.ai/openpipe-team/tic-tac-toe/runs/gpt-4o-mini' target=\"_blank\">gpt-4o-mini</a></strong> to <a href='https://wandb.ai/openpipe-team/tic-tac-toe' target=\"_blank\">Weights & Biases</a> (<a href='https://wandb.me/developer-guide' target=\"_blank\">docs</a>)<br>"
+            ],
+            "text/plain": [
+              "<IPython.core.display.HTML object>"
+            ]
+          },
+          "metadata": {},
+          "output_type": "display_data"
+        },
+        {
+          "data": {
+            "text/html": [
+              " View project at <a href='https://wandb.ai/openpipe-team/tic-tac-toe' target=\"_blank\">https://wandb.ai/openpipe-team/tic-tac-toe</a>"
+            ],
+            "text/plain": [
+              "<IPython.core.display.HTML object>"
+            ]
+          },
+          "metadata": {},
+          "output_type": "display_data"
+        },
+        {
+          "data": {
+            "text/html": [
+              " View run at <a href='https://wandb.ai/openpipe-team/tic-tac-toe/runs/gpt-4o-mini' target=\"_blank\">https://wandb.ai/openpipe-team/tic-tac-toe/runs/gpt-4o-mini</a>"
+            ],
+            "text/plain": [
+              "<IPython.core.display.HTML object>"
+            ]
+          },
+          "metadata": {},
+          "output_type": "display_data"
+        },
+        {
+          "name": "stderr",
+          "output_type": "stream",
+          "text": [
+            "\u001b[34m\u001b[1mwandb\u001b[0m: \u001b[33mWARNING\u001b[0m Tried to log to step 0 that is less than the current step 1. Steps must be monotonically increasing, so this data will be ignored. See https://wandb.me/define-metric to log data out of order.\n"
+          ]
+        },
+        {
+          "data": {
+            "text/html": [],
+            "text/plain": [
+              "<IPython.core.display.HTML object>"
+            ]
+          },
+          "metadata": {},
+          "output_type": "display_data"
+        },
+        {
+          "data": {
+            "text/html": [
+              "<br>    <style><br>        .wandb-row {<br>            display: flex;<br>            flex-direction: row;<br>            flex-wrap: wrap;<br>            justify-content: flex-start;<br>            width: 100%;<br>        }<br>        .wandb-col {<br>            display: flex;<br>            flex-direction: column;<br>            flex-basis: 100%;<br>            flex: 1;<br>            padding: 10px;<br>        }<br>    </style><br><div class=\"wandb-row\"><div class=\"wandb-col\"><h3>Run summary:</h3><br/><table class=\"wandb\"><tr><td>val/exception_rate</td><td>0</td></tr><tr><td>val/reward</td><td>-1</td></tr><tr><td>val/reward_std_dev</td><td>0</td></tr><tr><td>val/test</td><td>5</td></tr></table><br/></div></div>"
+            ],
+            "text/plain": [
+              "<IPython.core.display.HTML object>"
+            ]
+          },
+          "metadata": {},
+          "output_type": "display_data"
+        },
+        {
+          "data": {
+            "text/html": [
+              " View run <strong style=\"color:#cdcd00\">gpt-4o-mini</strong> at: <a href='https://wandb.ai/openpipe-team/tic-tac-toe/runs/gpt-4o-mini' target=\"_blank\">https://wandb.ai/openpipe-team/tic-tac-toe/runs/gpt-4o-mini</a><br> View project at: <a href='https://wandb.ai/openpipe-team/tic-tac-toe' target=\"_blank\">https://wandb.ai/openpipe-team/tic-tac-toe</a><br>Synced 5 W&B file(s), 0 media file(s), 0 artifact file(s) and 0 other file(s)"
+            ],
+            "text/plain": [
+              "<IPython.core.display.HTML object>"
+            ]
+          },
+          "metadata": {},
+          "output_type": "display_data"
+        },
+        {
+          "data": {
+            "text/html": [
+              "Find logs at: <code>./wandb/run-20250419_081355-gpt-4o-mini/logs</code>"
+            ],
+            "text/plain": [
+              "<IPython.core.display.HTML object>"
+            ]
+          },
+          "metadata": {},
+          "output_type": "display_data"
+        },
+        {
+          "name": "stderr",
+          "output_type": "stream",
+          "text": [
+            "ERROR:asyncio:Task was destroyed but it is pending!\n",
+            "task: <Task pending name='Task-854' coro=<Event.wait() running at /root/miniconda3/lib/python3.10/asyncio/locks.py:214> wait_for=<Future cancelled>>\n"
+          ]
+        },
+        {
+          "data": {
+            "text/html": [
+              "Tracking run with wandb version 0.19.9"
+            ],
+            "text/plain": [
+              "<IPython.core.display.HTML object>"
+            ]
+          },
+          "metadata": {},
+          "output_type": "display_data"
+        },
+        {
+          "data": {
+            "text/html": [
+              "Run data is saved locally in <code>/root/sky_workdir/examples/tic_tac_toe/wandb/run-20250419_081359-gpt-4o</code>"
+            ],
+            "text/plain": [
+              "<IPython.core.display.HTML object>"
+            ]
+          },
+          "metadata": {},
+          "output_type": "display_data"
+        },
+        {
+          "data": {
+            "text/html": [
+              "Resuming run <strong><a href='https://wandb.ai/openpipe-team/tic-tac-toe/runs/gpt-4o' target=\"_blank\">gpt-4o</a></strong> to <a href='https://wandb.ai/openpipe-team/tic-tac-toe' target=\"_blank\">Weights & Biases</a> (<a href='https://wandb.me/developer-guide' target=\"_blank\">docs</a>)<br>"
+            ],
+            "text/plain": [
+              "<IPython.core.display.HTML object>"
+            ]
+          },
+          "metadata": {},
+          "output_type": "display_data"
+        },
+        {
+          "data": {
+            "text/html": [
+              " View project at <a href='https://wandb.ai/openpipe-team/tic-tac-toe' target=\"_blank\">https://wandb.ai/openpipe-team/tic-tac-toe</a>"
+            ],
+            "text/plain": [
+              "<IPython.core.display.HTML object>"
+            ]
+          },
+          "metadata": {},
+          "output_type": "display_data"
+        },
+        {
+          "data": {
+            "text/html": [
+              " View run at <a href='https://wandb.ai/openpipe-team/tic-tac-toe/runs/gpt-4o' target=\"_blank\">https://wandb.ai/openpipe-team/tic-tac-toe/runs/gpt-4o</a>"
+            ],
+            "text/plain": [
+              "<IPython.core.display.HTML object>"
+            ]
+          },
+          "metadata": {},
+          "output_type": "display_data"
+        },
+        {
+          "data": {
+            "text/plain": [
+              "[None, None]"
+            ]
+          },
+          "execution_count": 7,
+          "metadata": {},
+          "output_type": "execute_result"
+        },
+        {
+          "name": "stderr",
+          "output_type": "stream",
+          "text": [
+            "\u001b[34m\u001b[1mwandb\u001b[0m: \u001b[33mWARNING\u001b[0m Tried to log to step 0 that is less than the current step 1. Steps must be monotonically increasing, so this data will be ignored. See https://wandb.me/define-metric to log data out of order.\n"
+          ]
+        }
       ],
-      "text/plain": [
-       "<IPython.core.display.HTML object>"
+      "source": [
+        "import asyncio\n",
+        "\n",
+        "async def log_comparison_model(comparison_model: art.Model):\n",
+        "    trajectories = await art.gather_trajectory_groups(\n",
+        "            (\n",
+        "                art.TrajectoryGroup(rollout(comparison_model, 0, is_validation=True) for _ in range(12))\n",
+        "            for _ in range(1)\n",
+        "        ),\n",
+        "        pbar_desc=f\"gather {comparison_model.name}\",\n",
+        "        max_exceptions=1,\n",
+        "    )\n",
+        "\n",
+        "    await comparison_model.log(\n",
+        "        trajectories,\n",
+        "        split=\"val\",\n",
+        "    )\n",
+        "\n",
+        "promises = []\n",
+        "\n",
+        "for comparison_model in [gpt_4o_mini, gpt_4o]:\n",
+        "    promises.append(log_comparison_model(comparison_model))\n",
+        "\n",
+        "await asyncio.gather(*promises)"
       ]
-     },
-     "metadata": {},
-     "output_type": "display_data"
+    }
+  ],
+  "metadata": {
+    "kernelspec": {
+      "display_name": ".venv",
+      "language": "python",
+      "name": "python3"
     },
-    {
-     "data": {
-      "text/html": [
-       " View project at <a href='https://wandb.ai/openpipe-team/tic-tac-toe' target=\"_blank\">https://wandb.ai/openpipe-team/tic-tac-toe</a>"
-      ],
-      "text/plain": [
-       "<IPython.core.display.HTML object>"
-      ]
-     },
-     "metadata": {},
-     "output_type": "display_data"
-    },
-    {
-     "data": {
-      "text/html": [
-       " View run at <a href='https://wandb.ai/openpipe-team/tic-tac-toe/runs/gpt-4o-mini' target=\"_blank\">https://wandb.ai/openpipe-team/tic-tac-toe/runs/gpt-4o-mini</a>"
-      ],
-      "text/plain": [
-       "<IPython.core.display.HTML object>"
-      ]
-     },
-     "metadata": {},
-     "output_type": "display_data"
-    },
-    {
-     "name": "stderr",
-     "output_type": "stream",
-     "text": [
-      "\u001b[34m\u001b[1mwandb\u001b[0m: \u001b[33mWARNING\u001b[0m Tried to log to step 0 that is less than the current step 1. Steps must be monotonically increasing, so this data will be ignored. See https://wandb.me/define-metric to log data out of order.\n"
-     ]
-    },
-    {
-     "data": {
-      "text/html": [],
-      "text/plain": [
-       "<IPython.core.display.HTML object>"
-      ]
-     },
-     "metadata": {},
-     "output_type": "display_data"
-    },
-    {
-     "data": {
-      "text/html": [
-       "<br>    <style><br>        .wandb-row {<br>            display: flex;<br>            flex-direction: row;<br>            flex-wrap: wrap;<br>            justify-content: flex-start;<br>            width: 100%;<br>        }<br>        .wandb-col {<br>            display: flex;<br>            flex-direction: column;<br>            flex-basis: 100%;<br>            flex: 1;<br>            padding: 10px;<br>        }<br>    </style><br><div class=\"wandb-row\"><div class=\"wandb-col\"><h3>Run summary:</h3><br/><table class=\"wandb\"><tr><td>val/exception_rate</td><td>0</td></tr><tr><td>val/reward</td><td>-1</td></tr><tr><td>val/reward_std_dev</td><td>0</td></tr><tr><td>val/test</td><td>5</td></tr></table><br/></div></div>"
-      ],
-      "text/plain": [
-       "<IPython.core.display.HTML object>"
-      ]
-     },
-     "metadata": {},
-     "output_type": "display_data"
-    },
-    {
-     "data": {
-      "text/html": [
-       " View run <strong style=\"color:#cdcd00\">gpt-4o-mini</strong> at: <a href='https://wandb.ai/openpipe-team/tic-tac-toe/runs/gpt-4o-mini' target=\"_blank\">https://wandb.ai/openpipe-team/tic-tac-toe/runs/gpt-4o-mini</a><br> View project at: <a href='https://wandb.ai/openpipe-team/tic-tac-toe' target=\"_blank\">https://wandb.ai/openpipe-team/tic-tac-toe</a><br>Synced 5 W&B file(s), 0 media file(s), 0 artifact file(s) and 0 other file(s)"
-      ],
-      "text/plain": [
-       "<IPython.core.display.HTML object>"
-      ]
-     },
-     "metadata": {},
-     "output_type": "display_data"
-    },
-    {
-     "data": {
-      "text/html": [
-       "Find logs at: <code>./wandb/run-20250419_081355-gpt-4o-mini/logs</code>"
-      ],
-      "text/plain": [
-       "<IPython.core.display.HTML object>"
-      ]
-     },
-     "metadata": {},
-     "output_type": "display_data"
-    },
-    {
-     "name": "stderr",
-     "output_type": "stream",
-     "text": [
-      "ERROR:asyncio:Task was destroyed but it is pending!\n",
-      "task: <Task pending name='Task-854' coro=<Event.wait() running at /root/miniconda3/lib/python3.10/asyncio/locks.py:214> wait_for=<Future cancelled>>\n"
-     ]
-    },
-    {
-     "data": {
-      "text/html": [
-       "Tracking run with wandb version 0.19.9"
-      ],
-      "text/plain": [
-       "<IPython.core.display.HTML object>"
-      ]
-     },
-     "metadata": {},
-     "output_type": "display_data"
-    },
-    {
-     "data": {
-      "text/html": [
-       "Run data is saved locally in <code>/root/sky_workdir/examples/tic_tac_toe/wandb/run-20250419_081359-gpt-4o</code>"
-      ],
-      "text/plain": [
-       "<IPython.core.display.HTML object>"
-      ]
-     },
-     "metadata": {},
-     "output_type": "display_data"
-    },
-    {
-     "data": {
-      "text/html": [
-       "Resuming run <strong><a href='https://wandb.ai/openpipe-team/tic-tac-toe/runs/gpt-4o' target=\"_blank\">gpt-4o</a></strong> to <a href='https://wandb.ai/openpipe-team/tic-tac-toe' target=\"_blank\">Weights & Biases</a> (<a href='https://wandb.me/developer-guide' target=\"_blank\">docs</a>)<br>"
-      ],
-      "text/plain": [
-       "<IPython.core.display.HTML object>"
-      ]
-     },
-     "metadata": {},
-     "output_type": "display_data"
-    },
-    {
-     "data": {
-      "text/html": [
-       " View project at <a href='https://wandb.ai/openpipe-team/tic-tac-toe' target=\"_blank\">https://wandb.ai/openpipe-team/tic-tac-toe</a>"
-      ],
-      "text/plain": [
-       "<IPython.core.display.HTML object>"
-      ]
-     },
-     "metadata": {},
-     "output_type": "display_data"
-    },
-    {
-     "data": {
-      "text/html": [
-       " View run at <a href='https://wandb.ai/openpipe-team/tic-tac-toe/runs/gpt-4o' target=\"_blank\">https://wandb.ai/openpipe-team/tic-tac-toe/runs/gpt-4o</a>"
-      ],
-      "text/plain": [
-       "<IPython.core.display.HTML object>"
-      ]
-     },
-     "metadata": {},
-     "output_type": "display_data"
-    },
-    {
-     "data": {
-      "text/plain": [
-       "[None, None]"
-      ]
-     },
-     "execution_count": 7,
-     "metadata": {},
-     "output_type": "execute_result"
-    },
-    {
-     "name": "stderr",
-     "output_type": "stream",
-     "text": [
-      "\u001b[34m\u001b[1mwandb\u001b[0m: \u001b[33mWARNING\u001b[0m Tried to log to step 0 that is less than the current step 1. Steps must be monotonically increasing, so this data will be ignored. See https://wandb.me/define-metric to log data out of order.\n"
-     ]
+    "language_info": {
+      "codemirror_mode": {
+        "name": "ipython",
+        "version": 3
+      },
+      "file_extension": ".py",
+      "mimetype": "text/x-python",
+      "name": "python",
+      "nbconvert_exporter": "python",
+      "pygments_lexer": "ipython3",
+      "version": "3.10.13"
     }
-   ],
-   "source": [
-    "import asyncio\n",
-    "\n",
-    "\n",
-    "async def log_comparison_model(comparison_model: art.Model):\n",
-    "    trajectories = await art.gather_trajectory_groups(\n",
-    "        (\n",
-    "            art.TrajectoryGroup(\n",
-    "                rollout(comparison_model, 0, is_validation=True) for _ in range(12)\n",
-    "            )\n",
-    "            for _ in range(1)\n",
-    "        ),\n",
-    "        pbar_desc=f\"gather {comparison_model.name}\",\n",
-    "        max_exceptions=1,\n",
-    "    )\n",
-    "\n",
-    "    await comparison_model.log(\n",
-    "        trajectories,\n",
-    "        split=\"val\",\n",
-    "    )\n",
-    "\n",
-    "\n",
-    "promises = []\n",
-    "\n",
-    "for comparison_model in [gpt_4o_mini, gpt_4o]:\n",
-    "    promises.append(log_comparison_model(comparison_model))\n",
-    "\n",
-    "await asyncio.gather(*promises)"
-   ]
-  }
- ],
- "metadata": {
-  "kernelspec": {
-   "display_name": ".venv",
-   "language": "python",
-   "name": "python3"
   },
-  "language_info": {
-   "codemirror_mode": {
-    "name": "ipython",
-    "version": 3
-   },
-   "file_extension": ".py",
-   "mimetype": "text/x-python",
-   "name": "python",
-   "nbconvert_exporter": "python",
-   "pygments_lexer": "ipython3",
-   "version": "3.10.13"
-  }
- },
- "nbformat": 4,
- "nbformat_minor": 2
+  "nbformat": 4,
+  "nbformat_minor": 2
 }