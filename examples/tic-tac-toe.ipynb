{
 "cells": [
  {
   "cell_type": "code",
   "execution_count": 4,
   "metadata": {},
   "outputs": [
    {
     "name": "stdout",
     "output_type": "stream",
     "text": [
      "The autoreload extension is already loaded. To reload it, use:\n",
      "  %reload_ext autoreload\n"
     ]
    }
   ],
   "source": [
    "%load_ext autoreload\n",
    "%autoreload 2"
   ]
  },
  {
   "cell_type": "code",
   "execution_count": 5,
   "metadata": {},
   "outputs": [
    {
     "data": {
      "text/html": [
       "<style>\n",
       ".cell-output-ipywidget-background {\n",
       "    background-color: transparent !important;\n",
       "}\n",
       ":root {\n",
       "    --jp-widgets-color: var(--vscode-editor-foreground);\n",
       "    --jp-widgets-font-size: var(--vscode-editor-font-size);\n",
       "}  \n",
       "</style>\n"
      ],
      "text/plain": [
       "<IPython.core.display.HTML object>"
      ]
     },
     "metadata": {},
     "output_type": "display_data"
    }
   ],
   "source": [
    "%%html\n",
    "<style>\n",
    ".cell-output-ipywidget-background {\n",
    "    background-color: transparent !important;\n",
    "}\n",
    ":root {\n",
    "    --jp-widgets-color: var(--vscode-editor-foreground);\n",
    "    --jp-widgets-font-size: var(--vscode-editor-font-size);\n",
    "}  \n",
    "</style>"
   ]
  },
  {
   "cell_type": "code",
   "execution_count": 6,
   "metadata": {},
   "outputs": [
    {
     "name": "stdout",
     "output_type": "stream",
     "text": [
      "OpenPipe client initialized\n"
     ]
    }
   ],
   "source": [
    "import art\n",
    "from dotenv import load_dotenv\n",
    "import random\n",
    "from openpipe.client import OpenPipe\n",
    "\n",
    "load_dotenv()\n",
    "\n",
    "op_client = OpenPipe()\n",
    "print(\"OpenPipe client initialized\")\n",
    "\n",
    "random.seed(42)\n",
    "\n",
    "\n",
<<<<<<< HEAD
    "api = art.UnslothAPI(wandb_project=\"agent-reinforcement-training\")\n",
    "model = await api._get_or_create_model(\n",
    "    name=\"tic-tac-toe-002\",\n",
    "    base_model=\"NousResearch/Hermes-2-Theta-Llama-3-8B\",\n",
    "    _config={\"init_args\": {\"max_seq_length\": 8192, \"num_scheduler_steps\": 1}},\n",
=======
    "api = art.LocalAPI(wandb_project=\"agent-reinforcement-training\")\n",
    "model = await api.get_or_create_model(\n",
    "    name=\"tic-tac-toe-006\", base_model=\"NousResearch/Hermes-2-Theta-Llama-3-8B\"\n",
>>>>>>> 2a847761
    ")"
   ]
  },
  {
   "cell_type": "code",
   "execution_count": null,
   "metadata": {},
   "outputs": [
    {
     "name": "stdout",
     "output_type": "stream",
     "text": [
      "$ vllm serve NousResearch/Hermes-2-Theta-Llama-3-8B --block-size=32 --disable-log-requests --enable-chunked-prefill --enable-prefix-caching --enforce-eager --gpu-memory-utilization=0.95 --max-num-seqs=2048 --max-num-batched-tokens=16384 --num-scheduler-steps=1 --preemption-mode=swap --return-tokens-as-token-ids --swap-space=80 --tensor-parallel-size=1 --tool-call-parser=hermes --served-model-name=tic-tac-toe-006 --port=8001 --api-key=default\n"
     ]
    },
    {
     "name": "stderr",
     "output_type": "stream",
     "text": [
      "Loading safetensors checkpoint shards:   0% Completed | 0/4 [00:00<?, ?it/s]\n",
      "Loading safetensors checkpoint shards:  25% Completed | 1/4 [00:01<00:03,  1.01s/it]\n",
      "Loading safetensors checkpoint shards:  50% Completed | 2/4 [00:02<00:02,  1.19s/it]\n",
      "Loading safetensors checkpoint shards:  75% Completed | 3/4 [00:03<00:01,  1.20s/it]\n",
      "Loading safetensors checkpoint shards: 100% Completed | 4/4 [00:03<00:00,  1.11it/s]\n",
      "Loading safetensors checkpoint shards: 100% Completed | 4/4 [00:03<00:00,  1.01it/s]\n",
      "\n",
      "INFO:     Started server process [106467]\n",
      "INFO:     Waiting for application startup.\n",
      "INFO:     Application startup complete.\n"
     ]
    },
    {
     "name": "stdout",
     "output_type": "stream",
     "text": [
      "INFO:     127.0.0.1:54830 - \"POST /v1/chat/completions HTTP/1.1\" 200 OK\n"
     ]
    },
    {
     "name": "stderr",
     "output_type": "stream",
     "text": [
      "\u001b[34m\u001b[1mwandb\u001b[0m: Using wandb-core as the SDK backend.  Please refer to https://wandb.me/wandb-core for more information.\n"
     ]
    },
    {
     "name": "stdout",
     "output_type": "stream",
     "text": [
      "vLLM server started succesfully. Logs can be found at ./logs/vllm.log\n"
     ]
    },
    {
     "name": "stderr",
     "output_type": "stream",
     "text": [
      "\u001b[34m\u001b[1mwandb\u001b[0m: Currently logged in as: \u001b[33marctic_fly\u001b[0m (\u001b[33mbased-op\u001b[0m) to \u001b[32mhttps://api.wandb.ai\u001b[0m. Use \u001b[1m`wandb login --relogin`\u001b[0m to force relogin\n"
     ]
    },
    {
     "data": {
      "text/html": [
       "Tracking run with wandb version 0.19.8"
      ],
      "text/plain": [
       "<IPython.core.display.HTML object>"
      ]
     },
     "metadata": {},
     "output_type": "display_data"
    },
    {
     "data": {
      "text/html": [
       "Run data is saved locally in <code>/root/sky_workdir/examples/wandb/run-20250401_024928-tic-tac-toe-006</code>"
      ],
      "text/plain": [
       "<IPython.core.display.HTML object>"
      ]
     },
     "metadata": {},
     "output_type": "display_data"
    },
    {
     "data": {
      "text/html": [
       "Syncing run <strong><a href='https://wandb.ai/based-op/agent-reinforcement-training/runs/tic-tac-toe-006' target=\"_blank\">tic-tac-toe-006</a></strong> to <a href='https://wandb.ai/based-op/agent-reinforcement-training' target=\"_blank\">Weights & Biases</a> (<a href='https://wandb.me/developer-guide' target=\"_blank\">docs</a>)<br>"
      ],
      "text/plain": [
       "<IPython.core.display.HTML object>"
      ]
     },
     "metadata": {},
     "output_type": "display_data"
    },
    {
     "data": {
      "text/html": [
       " View project at <a href='https://wandb.ai/based-op/agent-reinforcement-training' target=\"_blank\">https://wandb.ai/based-op/agent-reinforcement-training</a>"
      ],
      "text/plain": [
       "<IPython.core.display.HTML object>"
      ]
     },
     "metadata": {},
     "output_type": "display_data"
    },
    {
     "data": {
      "text/html": [
       " View run at <a href='https://wandb.ai/based-op/agent-reinforcement-training/runs/tic-tac-toe-006' target=\"_blank\">https://wandb.ai/based-op/agent-reinforcement-training/runs/tic-tac-toe-006</a>"
      ],
      "text/plain": [
       "<IPython.core.display.HTML object>"
      ]
     },
     "metadata": {},
     "output_type": "display_data"
    },
    {
     "name": "stdout",
     "output_type": "stream",
     "text": [
      "\"train/completion_tokens\" not found in run history\n"
     ]
    },
    {
     "data": {
      "application/vnd.jupyter.widget-view+json": {
       "model_id": "9a916f3e328a4bf5b97c2a79a19b15fd",
       "version_major": 2,
       "version_minor": 0
      },
      "text/plain": [
       "val:   0%|          | 0/64 [00:00<?, ?it/s]"
      ]
     },
     "metadata": {},
     "output_type": "display_data"
    },
    {
     "data": {
      "application/vnd.jupyter.widget-view+json": {
       "model_id": "ced0610b123b4d0f9b2d6d37f4b0bb27",
       "version_major": 2,
       "version_minor": 0
      },
      "text/plain": [
       "train:   0%|          | 0/512 [00:00<?, ?it/s]"
      ]
     },
     "metadata": {},
     "output_type": "display_data"
    },
    {
     "name": "stdout",
     "output_type": "stream",
     "text": [
      "string index out of range\n",
      "Error updating log metadata: status_code: 400, body: {'message': 'Input validation failed', 'code': 'BAD_REQUEST', 'issues': [{'code': 'invalid_union', 'unionErrors': [{'issues': [{'code': 'invalid_type', 'expected': 'string', 'received': 'boolean', 'path': ['metadata', 'reward_assigned'], 'message': 'Expected string, received boolean'}], 'name': 'ZodError'}, {'issues': [{'code': 'invalid_type', 'expected': 'null', 'received': 'boolean', 'path': ['metadata', 'reward_assigned'], 'message': 'Expected null, received boolean'}], 'name': 'ZodError'}], 'path': ['metadata', 'reward_assigned'], 'message': 'Invalid input'}]}\n",
      "Error updating log metadata: status_code: 400, body: {'message': 'Input validation failed', 'code': 'BAD_REQUEST', 'issues': [{'code': 'invalid_union', 'unionErrors': [{'issues': [{'code': 'invalid_type', 'expected': 'string', 'received': 'boolean', 'path': ['metadata', 'reward_assigned'], 'message': 'Expected string, received boolean'}], 'name': 'ZodError'}, {'issues': [{'code': 'invalid_type', 'expected': 'null', 'received': 'boolean', 'path': ['metadata', 'reward_assigned'], 'message': 'Expected null, received boolean'}], 'name': 'ZodError'}], 'path': ['metadata', 'reward_assigned'], 'message': 'Invalid input'}]}\n",
      "Error updating log metadata: status_code: 400, body: {'message': 'Input validation failed', 'code': 'BAD_REQUEST', 'issues': [{'code': 'invalid_union', 'unionErrors': [{'issues': [{'code': 'invalid_type', 'expected': 'string', 'received': 'boolean', 'path': ['metadata', 'reward_assigned'], 'message': 'Expected string, received boolean'}], 'name': 'ZodError'}, {'issues': [{'code': 'invalid_type', 'expected': 'null', 'received': 'boolean', 'path': ['metadata', 'reward_assigned'], 'message': 'Expected null, received boolean'}], 'name': 'ZodError'}], 'path': ['metadata', 'reward_assigned'], 'message': 'Invalid input'}]}\n",
      "string index out of range\n",
      "Error updating log metadata: status_code: 400, body: {'message': 'Input validation failed', 'code': 'BAD_REQUEST', 'issues': [{'code': 'invalid_union', 'unionErrors': [{'issues': [{'code': 'invalid_type', 'expected': 'string', 'received': 'boolean', 'path': ['metadata', 'reward_assigned'], 'message': 'Expected string, received boolean'}], 'name': 'ZodError'}, {'issues': [{'code': 'invalid_type', 'expected': 'null', 'received': 'boolean', 'path': ['metadata', 'reward_assigned'], 'message': 'Expected null, received boolean'}], 'name': 'ZodError'}], 'path': ['metadata', 'reward_assigned'], 'message': 'Invalid input'}]}\n",
      "Error updating log metadata: status_code: 400, body: {'message': 'Input validation failed', 'code': 'BAD_REQUEST', 'issues': [{'code': 'invalid_union', 'unionErrors': [{'issues': [{'code': 'invalid_type', 'expected': 'string', 'received': 'boolean', 'path': ['metadata', 'reward_assigned'], 'message': 'Expected string, received boolean'}], 'name': 'ZodError'}, {'issues': [{'code': 'invalid_type', 'expected': 'null', 'received': 'boolean', 'path': ['metadata', 'reward_assigned'], 'message': 'Expected null, received boolean'}], 'name': 'ZodError'}], 'path': ['metadata', 'reward_assigned'], 'message': 'Invalid input'}]}\n",
      "Error updating log metadata: status_code: 400, body: {'message': 'Input validation failed', 'code': 'BAD_REQUEST', 'issues': [{'code': 'invalid_union', 'unionErrors': [{'issues': [{'code': 'invalid_type', 'expected': 'string', 'received': 'boolean', 'path': ['metadata', 'reward_assigned'], 'message': 'Expected string, received boolean'}], 'name': 'ZodError'}, {'issues': [{'code': 'invalid_type', 'expected': 'null', 'received': 'boolean', 'path': ['metadata', 'reward_assigned'], 'message': 'Expected null, received boolean'}], 'name': 'ZodError'}], 'path': ['metadata', 'reward_assigned'], 'message': 'Invalid input'}]}\n",
      "Error updating log metadata: status_code: 400, body: {'message': 'Input validation failed', 'code': 'BAD_REQUEST', 'issues': [{'code': 'invalid_union', 'unionErrors': [{'issues': [{'code': 'invalid_type', 'expected': 'string', 'received': 'boolean', 'path': ['metadata', 'reward_assigned'], 'message': 'Expected string, received boolean'}], 'name': 'ZodError'}, {'issues': [{'code': 'invalid_type', 'expected': 'null', 'received': 'boolean', 'path': ['metadata', 'reward_assigned'], 'message': 'Expected null, received boolean'}], 'name': 'ZodError'}], 'path': ['metadata', 'reward_assigned'], 'message': 'Invalid input'}]}\n",
      "Error updating log metadata: status_code: 400, body: {'message': 'Input validation failed', 'code': 'BAD_REQUEST', 'issues': [{'code': 'invalid_union', 'unionErrors': [{'issues': [{'code': 'invalid_type', 'expected': 'string', 'received': 'boolean', 'path': ['metadata', 'reward_assigned'], 'message': 'Expected string, received boolean'}], 'name': 'ZodError'}, {'issues': [{'code': 'invalid_type', 'expected': 'null', 'received': 'boolean', 'path': ['metadata', 'reward_assigned'], 'message': 'Expected null, received boolean'}], 'name': 'ZodError'}], 'path': ['metadata', 'reward_assigned'], 'message': 'Invalid input'}]}\n",
      "Error updating log metadata: status_code: 400, body: {'message': 'Input validation failed', 'code': 'BAD_REQUEST', 'issues': [{'code': 'invalid_union', 'unionErrors': [{'issues': [{'code': 'invalid_type', 'expected': 'string', 'received': 'boolean', 'path': ['metadata', 'reward_assigned'], 'message': 'Expected string, received boolean'}], 'name': 'ZodError'}, {'issues': [{'code': 'invalid_type', 'expected': 'null', 'received': 'boolean', 'path': ['metadata', 'reward_assigned'], 'message': 'Expected null, received boolean'}], 'name': 'ZodError'}], 'path': ['metadata', 'reward_assigned'], 'message': 'Invalid input'}]}\n",
      "Error updating log metadata: status_code: 400, body: {'message': 'Input validation failed', 'code': 'BAD_REQUEST', 'issues': [{'code': 'invalid_union', 'unionErrors': [{'issues': [{'code': 'invalid_type', 'expected': 'string', 'received': 'boolean', 'path': ['metadata', 'reward_assigned'], 'message': 'Expected string, received boolean'}], 'name': 'ZodError'}, {'issues': [{'code': 'invalid_type', 'expected': 'null', 'received': 'boolean', 'path': ['metadata', 'reward_assigned'], 'message': 'Expected null, received boolean'}], 'name': 'ZodError'}], 'path': ['metadata', 'reward_assigned'], 'message': 'Invalid input'}]}\n"
     ]
    }
   ],
   "source": [
    "import art\n",
    "import asyncio\n",
    "from dotenv import load_dotenv\n",
    "import json\n",
    "import openai\n",
    "import random\n",
    "from typing import TypedDict\n",
    "from openpipe.client import OpenPipe\n",
    "import time\n",
    "from typing import Literal\n",
    "from pydantic import BaseModel\n",
    "\n",
    "load_dotenv()\n",
    "\n",
    "\n",
    "class TicTacToeGame(TypedDict):\n",
    "    board: list[list[str]]\n",
    "    agent_symbol: Literal[\"x\", \"o\"]\n",
    "    opponent_symbol: Literal[\"x\", \"o\"]\n",
    "\n",
    "\n",
    "def generate_game(board_length: int = 3) -> TicTacToeGame:\n",
    "    board = [[\"_\" for _ in range(board_length)] for _ in range(board_length)]\n",
    "    agent_symbol = random.choice([\"x\", \"o\"])\n",
    "    opponent_symbol = \"x\" if agent_symbol == \"o\" else \"o\"\n",
    "    return {\n",
    "        \"board\": board,\n",
    "        \"agent_symbol\": agent_symbol,\n",
    "        \"opponent_symbol\": opponent_symbol,\n",
    "    }\n",
    "\n",
    "\n",
    "def render_board(game: TicTacToeGame) -> str:\n",
    "    board = game[\"board\"]\n",
    "    board_length = len(board)\n",
    "    # print something like this:\n",
    "    #    1   2   3\n",
    "    # A  _ | x | x\n",
    "    # B  o | _ | _\n",
    "    # C  _ | o | _\n",
    "    # where _ is an empty cell\n",
    "\n",
    "    board_str = \"   \" + \"   \".join([str(i + 1) for i in range(board_length)]) + \"\\n\"\n",
    "    for i in range(board_length):\n",
    "        board_str += f\"{chr(65 + i)}  {board[i][0]} | {board[i][1]} | {board[i][2]}\\n\"\n",
    "    return board_str\n",
    "\n",
    "\n",
    "def get_opponent_move(game: TicTacToeGame) -> tuple[int, int]:\n",
    "    # get a random empty cell\n",
    "    empty_cells = [\n",
    "        (i, j) for i in range(3) for j in range(3) if game[\"board\"][i][j] == \"_\"\n",
    "    ]\n",
    "    return random.choice(empty_cells)\n",
    "\n",
    "\n",
    "class AgentMove(BaseModel):\n",
    "    reason: str\n",
    "    square: str\n",
    "\n",
    "\n",
    "def apply_agent_move(game: TicTacToeGame, move: str) -> None:\n",
    "    board_length = len(game[\"board\"])\n",
    "    json_move = json.loads(move)\n",
    "    square = json_move[\"square\"]\n",
    "\n",
    "    try:\n",
    "        row_index = ord(square[0]) - 65\n",
    "        col_index = int(square[1]) - 1\n",
    "    except Exception as e:\n",
    "        print(e)\n",
    "        raise ValueError(\"Unable to parse square\")\n",
    "\n",
    "    if (\n",
    "        row_index < 0\n",
    "        or row_index >= board_length\n",
    "        or col_index < 0\n",
    "        or col_index >= board_length\n",
    "    ):\n",
    "        raise ValueError(\n",
    "            f\"Invalid move, row or column out of bounds: {row_index}, {col_index}\"\n",
    "        )\n",
    "\n",
    "    # check if the move is valid\n",
    "    if game[\"board\"][row_index][col_index] != \"_\":\n",
    "        raise ValueError(\"Square already occupied\")\n",
    "\n",
    "    game[\"board\"][row_index][col_index] = game[\"agent_symbol\"]\n",
    "\n",
    "\n",
    "def check_winner(board: list[list[str]]) -> Literal[\"x\", \"o\", \"draw\", None]:\n",
    "    board_length = len(board)\n",
    "    # check rows\n",
    "    for row in board:\n",
    "        if row.count(row[0]) == board_length and row[0] != \"_\":\n",
    "            return row[0]\n",
    "    # check columns\n",
    "    for col in range(board_length):\n",
    "        if [board[row][col] for row in range(board_length)].count(\n",
    "            board[0][col]\n",
    "        ) == board_length and board[0][col] != \"_\":\n",
    "            return board[0][col]\n",
    "\n",
    "    # top right to bottom left\n",
    "    upward_diagonal = [board[i][board_length - i - 1] for i in range(board_length)]\n",
    "    if (\n",
    "        upward_diagonal.count(upward_diagonal[0]) == board_length\n",
    "        and upward_diagonal[0] != \"_\"\n",
    "    ):\n",
    "        return upward_diagonal[0]\n",
    "\n",
    "    # top left to bottom right\n",
    "    downward_diagonal = [board[i][i] for i in range(board_length)]\n",
    "    if (\n",
    "        downward_diagonal.count(downward_diagonal[0]) == board_length\n",
    "        and downward_diagonal[0] != \"_\"\n",
    "    ):\n",
    "        return downward_diagonal[0]\n",
    "\n",
    "    # check for draw\n",
    "    if all(cell != \"_\" for row in board for cell in row):\n",
    "        return \"draw\"\n",
    "    return None\n",
    "\n",
    "\n",
    "def get_trajectory_messages(trajectory: art.Trajectory) -> art.Messages:\n",
    "    messages: art.Messages = []\n",
    "    for item in trajectory.messages_and_choices:\n",
    "\n",
    "        # if item is not a dict, convert it to a dict\n",
    "        if not isinstance(item, dict):\n",
    "            item = item.to_dict()\n",
    "\n",
    "        # check if item is a choice\n",
    "        if \"message\" in item:\n",
    "            messages.append(\n",
    "                {\"role\": \"assistant\", \"content\": item[\"message\"][\"content\"]}\n",
    "            )\n",
    "        else:\n",
    "            # otherwise it's a message\n",
    "            messages.append(item)\n",
    "    return messages\n",
    "\n",
    "\n",
    "failing_trajectory = None\n",
    "\n",
    "\n",
    "@art.retry(exceptions=(openai.LengthFinishReasonError,))\n",
    "async def rollout(\n",
    "    client: openai.AsyncOpenAI, iteration: int, is_validation: bool\n",
    ") -> art.Trajectory:\n",
    "\n",
    "    game = generate_game()\n",
    "\n",
    "    trajectory = art.Trajectory(\n",
    "        messages_and_choices=[\n",
    "            {\n",
    "                \"role\": \"system\",\n",
    "                \"content\": f\"You are a tic-tac-toe player. You are playing against an opponent. Always choose the move most likely to lead to an eventual win. Return the move in the format 'A1', 'B2', 'C3', etc. You are the {game['agent_symbol']} symbol.\",\n",
    "            }\n",
    "        ],\n",
    "        reward=0,\n",
    "        metrics={\"test\": 5},\n",
    "    )\n",
    "\n",
    "    if game[\"agent_symbol\"] == \"o\":\n",
    "        starting_opponent_move = get_opponent_move(game)\n",
    "        game[\"board\"][starting_opponent_move[0]][starting_opponent_move[1]] = game[\n",
    "            \"opponent_symbol\"\n",
    "        ]\n",
    "\n",
    "\n",
    "    while check_winner(game[\"board\"]) is None:\n",
    "\n",
    "        trajectory.messages_and_choices.append(\n",
    "            {\"role\": \"user\", \"content\": render_board(game)}\n",
    "        )\n",
    "\n",
    "        requested_at = int(time.time() * 1000)\n",
    "        messages = get_trajectory_messages(trajectory)\n",
    "\n",
    "        async def get_completion():\n",
    "            return await client.chat.completions.create(\n",
    "                max_completion_tokens=2048,\n",
    "                messages=messages,\n",
    "                model=model.name,\n",
    "                extra_body={\"guided_json\": AgentMove.model_json_schema()},\n",
    "            )\n",
    "\n",
    "        try:\n",
    "            chat_completion = await get_completion()\n",
    "            last_completion = chat_completion\n",
    "        except openai.LengthFinishReasonError as e:\n",
    "            raise e\n",
    "        except Exception as e:\n",
    "            print(\"caught exception generating chat completion\")\n",
    "            print(e)\n",
    "            global failing_trajectory\n",
    "            failing_trajectory = trajectory\n",
    "            raise e\n",
    "\n",
    "        try:\n",
    "            op_client.report(\n",
    "                requested_at=requested_at,\n",
    "                received_at=int(time.time() * 1000),\n",
    "                req_payload={\n",
    "                    \"model\": model.name,\n",
    "                    \"messages\": messages,\n",
    "                    \"metadata\": {\n",
    "                        \"notebook-id\": \"tic-tac-toe\",\n",
    "                        \"iteration\": str(iteration),\n",
    "                        \"validation\": str(is_validation),\n",
    "                        \"move_number\": str(len(trajectory.messages_and_choices) - 1),\n",
    "                    },\n",
    "                },\n",
    "                resp_payload=chat_completion,\n",
    "                status_code=200,\n",
    "            )\n",
    "        except Exception as e:\n",
    "            print(f\"Error reporting to OpenPipe: {e}\")\n",
    "\n",
    "        choice = chat_completion.choices[0]\n",
    "        content = choice.message.content\n",
    "        assert isinstance(content, str)\n",
    "        trajectory.messages_and_choices.append(choice)\n",
    "\n",
    "        try:\n",
    "            apply_agent_move(game, content)\n",
    "        except ValueError as e:\n",
    "            trajectory.reward = -1\n",
    "            break\n",
    "\n",
    "        if check_winner(game[\"board\"]) is not None:\n",
    "            break\n",
    "\n",
    "        opponent_move = get_opponent_move(game)\n",
    "        game[\"board\"][opponent_move[0]][opponent_move[1]] = game[\"opponent_symbol\"]\n",
    "\n",
    "    winner = check_winner(game[\"board\"])\n",
    "\n",
    "    if winner == game[\"agent_symbol\"]:\n",
    "        trajectory.reward = 1\n",
    "    elif winner == game[\"opponent_symbol\"]:\n",
    "        trajectory.reward = 0\n",
    "    elif winner == \"draw\":\n",
    "        trajectory.reward = 0.5\n",
    "\n",
    "    try:\n",
    "        op_client.update_log_metadata(\n",
    "            filters=[\n",
    "                {\n",
    "                    \"field\": \"completionId\",\n",
    "                    \"equals\": last_completion.id,\n",
    "                }\n",
    "            ],\n",
    "            metadata={\n",
    "                \"reward\": str(trajectory.reward),\n",
    "                \"reward_assigned\": \"true\",\n",
    "            }\n",
    "        )\n",
    "    except Exception as e:\n",
    "        print(f\"Error updating log metadata: {e}\")\n",
    "\n",
    "    return trajectory\n",
    "\n",
    "\n",
    "for i in range(await model.get_iteration(), 50):\n",
    "    async with model.openai_client(\n",
    "        estimated_completion_tokens=100, verbosity=2\n",
    "    ) as openai_client:\n",
    "        val_groups, train_groups = await asyncio.gather(\n",
    "            art.gather_trajectories(\n",
    "                (\n",
    "                    (rollout(openai_client, i, is_validation=True) for _ in range(64))\n",
    "                    for _ in range(1)\n",
    "                ),\n",
    "                pbar_desc=\"val\",\n",
    "                stream_chat_completions=8,\n",
    "                return_exceptions=False,\n",
    "            ),\n",
    "            art.gather_trajectories(\n",
    "                (\n",
    "                    (rollout(openai_client, i, is_validation=False) for _ in range(512))\n",
    "                    for _ in range(1)\n",
    "                ),\n",
    "                pbar_desc=\"train\",\n",
    "                return_exceptions=False,\n",
    "            ),\n",
    "        )\n",
    "    await model.log(val_groups)\n",
    "    await model.clear_iterations()\n",
    "    await model.tune(\n",
    "        train_groups, config=art.TuneConfig(plot_tensors=True, verbosity=2)\n",
    "    )"
   ]
  }
 ],
 "metadata": {
  "kernelspec": {
   "display_name": ".venv",
   "language": "python",
   "name": "python3"
  },
  "language_info": {
   "codemirror_mode": {
    "name": "ipython",
    "version": 3
   },
   "file_extension": ".py",
   "mimetype": "text/x-python",
   "name": "python",
   "nbconvert_exporter": "python",
   "pygments_lexer": "ipython3",
   "version": "3.12.9"
  }
 },
 "nbformat": 4,
 "nbformat_minor": 2
}<|MERGE_RESOLUTION|>--- conflicted
+++ resolved
@@ -85,17 +85,11 @@
     "random.seed(42)\n",
     "\n",
     "\n",
-<<<<<<< HEAD
     "api = art.UnslothAPI(wandb_project=\"agent-reinforcement-training\")\n",
     "model = await api._get_or_create_model(\n",
     "    name=\"tic-tac-toe-002\",\n",
     "    base_model=\"NousResearch/Hermes-2-Theta-Llama-3-8B\",\n",
     "    _config={\"init_args\": {\"max_seq_length\": 8192, \"num_scheduler_steps\": 1}},\n",
-=======
-    "api = art.LocalAPI(wandb_project=\"agent-reinforcement-training\")\n",
-    "model = await api.get_or_create_model(\n",
-    "    name=\"tic-tac-toe-006\", base_model=\"NousResearch/Hermes-2-Theta-Llama-3-8B\"\n",
->>>>>>> 2a847761
     ")"
    ]
   },
